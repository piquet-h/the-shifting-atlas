name: Frontend Static Web App Deploy

on:
  push:
    branches: [main]
    paths:
      - 'frontend/**'
  workflow_dispatch:
    inputs:
      reason:
        description: 'Manual redeploy reason'
        required: false

permissions:
  id-token: write # OIDC for azure/login
  contents: read

concurrency:
  group: swa-frontend-prod
  cancel-in-progress: true

env:
  NODE_VERSION: '20'
  # Repository Variables expected:
  #   AZURE_SUBSCRIPTION_ID, AZURE_RESOURCE_GROUP, SWA_NAME (optional; derived from last infra deployment output if absent)
  # Required Secrets:
  #   AZURE_CLIENT_ID, AZURE_TENANT_ID (OIDC federated credentials configured in Azure AD)

jobs:
  build-and-deploy-prod:
    name: Build & Deploy (Production)
    runs-on: ubuntu-latest
    steps:
      - name: Checkout
        uses: actions/checkout@v4

      - name: Setup Node.js
        uses: actions/setup-node@v4
        with:
          node-version: '20'
          cache: 'npm'
          cache-dependency-path: |
            shared/package-lock.json
            frontend/package-lock.json

      - name: Install shared dependencies
        run: cd shared && npm ci

      - name: Install frontend dependencies
        run: cd frontend && npm ci

      - name: Build shared
        run: cd shared && npm run build

      - name: Build frontend (Vite)
        run: cd frontend && npm run build

      - name: Verify build artifact exists
        run: |
          if [ ! -d "frontend/dist" ]; then
            echo "::error title=Missing build artifact::Directory frontend/dist not found. Check prior build step output.";
            ls -R frontend || true
            exit 1
          fi

      - name: Resolve SWA Name
        id: swa_name
        run: |
          if [ -n "${{ vars.SWA_NAME }}" ]; then echo "SWA_NAME=${{ vars.SWA_NAME }}" >> $GITHUB_ENV; fi
          if [ -z "${{ vars.SWA_NAME }}" ]; then
            echo "::warning title=Missing SWA_NAME::Repository variable SWA_NAME not set. Deployment may fail if name required.";
          fi

      - name: Azure login (OIDC) for app settings
        uses: azure/login@v2
        with:
          client-id: ${{ secrets.AZURE_CLIENT_ID }}
          tenant-id: ${{ secrets.AZURE_TENANT_ID }}
          subscription-id: ${{ secrets.AZURE_SUBSCRIPTION_ID }}

      - name: Configure SWA AAD app settings (optional)
        env:
          SWA_NAME: ${{ env.SWA_NAME }}
          AAD_CLIENT_ID: ${{ secrets.CUSTOMER_CLIENT_ID || secrets.AZURE_CLIENT_ID }}
          AAD_TENANT_ID: ${{ secrets.CUSTOMER_TENANT_ID || secrets.AZURE_TENANT_ID }}
          AAD_CLIENT_SECRET: ${{ secrets.CUSTOMER_SECRET || secrets.AZURE_CLIENT_SECRET }}
        run: |
          set -euo pipefail
          if [ -z "${SWA_NAME:-}" ]; then
            echo "No SWA_NAME available; skipping app settings."; exit 0; fi
          kv_pairs=()
          [ -n "${AAD_CLIENT_ID}" ] && kv_pairs+=("AAD_CLIENT_ID=${AAD_CLIENT_ID}")
          [ -n "${AAD_TENANT_ID}" ] && kv_pairs+=("AAD_TENANT_ID=${AAD_TENANT_ID}")
            # Only set secret if provided (avoid empty overwrite)
          [ -n "${AAD_CLIENT_SECRET}" ] && kv_pairs+=("AAD_CLIENT_SECRET=${AAD_CLIENT_SECRET}")
          if [ ${#kv_pairs[@]} -eq 0 ]; then
            echo "No non-empty AAD settings to apply."; exit 0; fi
          echo "Applying ${#kv_pairs[@]} app settings to ${SWA_NAME}";
          az staticwebapp appsettings set --name "${SWA_NAME}" --setting-names "${kv_pairs[@]}"

      - name: Preflight - Validate deployment token (Production)
        run: |
          if [ -z "${{ secrets.AZURE_STATIC_WEB_APPS_API_TOKEN }}" ]; then
            echo "::error title=Missing AZURE_STATIC_WEB_APPS_API_TOKEN::Secret not set. Obtain it from the Static Web App portal (Deployment token) and add to repository secrets.";
            exit 1;
          fi
          echo "Deployment token appears configured (redacted, length > 0)."

      - name: Preflight - Verify Static Web App exists
        if: env.SWA_NAME != ''
        env:
          SWA_NAME: ${{ env.SWA_NAME }}
          AZURE_SUBSCRIPTION_ID: ${{ secrets.AZURE_SUBSCRIPTION_ID }}
          AZURE_RESOURCE_GROUP: ${{ vars.AZURE_RESOURCE_GROUP }}
        run: |
          set -euo pipefail
          echo "Verifying Static Web App '${SWA_NAME}' in subscription ${AZURE_SUBSCRIPTION_ID}..."
          # Try targeted RG first if provided, fallback to subscription-wide lookup.
          if [ -n "${AZURE_RESOURCE_GROUP:-}" ]; then
            if ! az staticwebapp show --name "${SWA_NAME}" --resource-group "${AZURE_RESOURCE_GROUP}" >/dev/null 2>&1; then
              echo "::warning title=SWA not found in specified resource group::Did not find ${SWA_NAME} in ${AZURE_RESOURCE_GROUP}. Falling back to subscription search.";
            else
              echo "Found ${SWA_NAME} in resource group ${AZURE_RESOURCE_GROUP}.";
            fi
          fi
          if ! az staticwebapp show --name "${SWA_NAME}" >/dev/null 2>&1; then
            echo "::error title=Static Web App not found::No Static Web App named ${SWA_NAME} was found in the current subscription. Check SWA_NAME repo variable or provision the resource.";
            exit 1
          fi
          echo "SWA existence verified. Proceeding to deploy."

      - name: Preflight - Verify deployment token matches portal (Production)
        if: env.SWA_NAME != ''
        env:
          SWA_NAME: ${{ env.SWA_NAME }}
          PROVIDED_TOKEN: ${{ secrets.AZURE_STATIC_WEB_APPS_API_TOKEN }}
        run: |
          set -euo pipefail
          echo "Comparing provided deployment token with portal token for ${SWA_NAME}..."
          # Retrieve current portal token (apiKey). This requires appropriate RBAC (Contributor or Static Web App role).
          portal_token=$(az staticwebapp secrets list --name "${SWA_NAME}" --query properties.apiKey -o tsv 2>/dev/null || true)
          if [ -z "${portal_token}" ]; then
            echo "::warning title=Portal token retrieval failed::Could not retrieve current portal token via CLI (insufficient permissions or unsupported). Skipping comparison."; exit 0; fi
          if [ "${portal_token}" != "${PROVIDED_TOKEN}" ]; then
            echo "::error title=Deployment token mismatch::The secret AZURE_STATIC_WEB_APPS_API_TOKEN does not match the current portal deployment token. Regenerate (Azure Portal > Static Web App > Manage deployment token) and update the secret, or rotate both.";
            # Show hashes (truncated) for audit without leaking tokens.
            echo "Portal token hash:   $(echo -n "${portal_token}" | sha256sum | cut -c1-12)";
            echo "Provided token hash: $(echo -n "${PROVIDED_TOKEN}" | sha256sum | cut -c1-12)";
            exit 1;
          fi
          echo "Deployment token matches portal (hash: $(echo -n "${portal_token}" | sha256sum | cut -c1-12))."

      - name: Deploy to Azure Static Web Apps (Production)
        uses: Azure/static-web-apps-deploy@v1
        with:
          action: 'upload'
          app_location: 'frontend/dist'
          output_location: ''
          skip_app_build: true
          skip_api_build: true
          azure_static_web_apps_api_token: ${{ secrets.AZURE_STATIC_WEB_APPS_API_TOKEN }}
        env:
          DEBUG: true
          SWA_NAME: ${{ env.SWA_NAME }}
      - name: Diagnostic - Show SWA properties (post-action)
        run: |
          echo "Fetching properties for ${SWA_NAME} after deployment attempt..."
<<<<<<< HEAD
          az staticwebapp show --name "${SWA_NAME}" -o jsonc || echo "Failed to retrieve SWA properties."

  build-and-deploy-preview:
    name: Build & Deploy (Preview)
    if: github.event_name == 'pull_request' && github.event.action != 'closed'
    runs-on: ubuntu-latest
    steps:
      - name: Checkout
        uses: actions/checkout@v4

      - name: Setup Node.js
        uses: actions/setup-node@v4
        with:
          node-version: '20'
          cache: 'npm'
          cache-dependency-path: |
            shared/package-lock.json
            frontend/package-lock.json

      - name: Install shared dependencies
        run: cd shared && npm ci

      - name: Install frontend dependencies
        run: cd frontend && npm ci

      - name: Build shared
        run: cd shared && npm run build

      - name: Build frontend (Vite)
        run: cd frontend && npm run build

      - name: Verify build artifact exists
        run: |
          if [ ! -d "frontend/dist" ]; then
            echo "::error title=Missing build artifact::Directory frontend/dist not found. Check prior build step output.";
            ls -R frontend || true
            exit 1
          fi

      - name: Preflight - Validate deployment token (Preview)
        run: |
          if [ -z "${{ secrets.AZURE_STATIC_WEB_APPS_API_TOKEN }}" ]; then
            echo "::error title=Missing AZURE_STATIC_WEB_APPS_API_TOKEN::Secret not set. Obtain it from the Static Web App portal (Deployment token) and add to repository secrets.";
            exit 1;
          fi
          echo "Deployment token appears configured (redacted, length > 0)."

      - name: Azure login (OIDC) for preview checks
        uses: azure/login@v2
        with:
          client-id: ${{ secrets.AZURE_CLIENT_ID }}
          tenant-id: ${{ secrets.AZURE_TENANT_ID }}
          subscription-id: ${{ secrets.AZURE_SUBSCRIPTION_ID }}

      - name: Preflight - Verify Static Web App exists (Preview)
        env:
          SWA_NAME: ${{ vars.SWA_NAME }}
          AZURE_SUBSCRIPTION_ID: ${{ secrets.AZURE_SUBSCRIPTION_ID }}
          AZURE_RESOURCE_GROUP: ${{ vars.AZURE_RESOURCE_GROUP }}
        run: |
          set -euo pipefail
          if [ -z "${SWA_NAME:-}" ]; then
            echo "::warning title=Missing SWA_NAME::Skipping existence check (no SWA_NAME set)."; exit 0; fi
          echo "Verifying Static Web App '${SWA_NAME}' for preview deploy..."
          if [ -n "${AZURE_RESOURCE_GROUP:-}" ]; then
            az staticwebapp show --name "${SWA_NAME}" --resource-group "${AZURE_RESOURCE_GROUP}" >/dev/null 2>&1 || true
          fi
          if ! az staticwebapp show --name "${SWA_NAME}" >/dev/null 2>&1; then
            echo "::error title=Static Web App not found (Preview)::No Static Web App named ${SWA_NAME} accessible. Preview deploy aborted."; exit 1; fi
          echo "SWA existence verified (preview)."

      - name: Preflight - Verify deployment token matches portal (Preview)
        if: vars.SWA_NAME != ''
        env:
          SWA_NAME: ${{ vars.SWA_NAME }}
          PROVIDED_TOKEN: ${{ secrets.AZURE_STATIC_WEB_APPS_API_TOKEN }}
        run: |
          set -euo pipefail
          echo "Comparing provided deployment token with portal token for ${SWA_NAME} (preview)..."
          portal_token=$(az staticwebapp secrets list --name "${SWA_NAME}" --query properties.apiKey -o tsv 2>/dev/null || true)
          if [ -z "${portal_token}" ]; then
            echo "::warning title=Portal token retrieval failed::Could not retrieve current portal token via CLI (insufficient permissions or unsupported). Skipping comparison."; exit 0; fi
          if [ "${portal_token}" != "${PROVIDED_TOKEN}" ]; then
            echo "::error title=Deployment token mismatch (Preview)::Secret AZURE_STATIC_WEB_APPS_API_TOKEN does not match portal token. Update or regenerate.";
            echo "Portal token hash:   $(echo -n "${portal_token}" | sha256sum | cut -c1-12)";
            echo "Provided token hash: $(echo -n "${PROVIDED_TOKEN}" | sha256sum | cut -c1-12)";
            exit 1;
          fi
          echo "Deployment token matches portal (hash: $(echo -n "${portal_token}" | sha256sum | cut -c1-12))."

      - name: Deploy to Azure Static Web Apps (Preview)
        uses: Azure/static-web-apps-deploy@v1
        with:
          action: 'upload'
          app_location: 'frontend'
          output_location: 'frontend/dist'
          skip_app_build: true
          skip_api_build: true
          azure_static_web_apps_api_token: ${{ secrets.AZURE_STATIC_WEB_APPS_API_TOKEN }}
        env:
          DEBUG: true
          SWA_NAME: ${{ vars.SWA_NAME }}
      - name: Diagnostic - Show SWA properties (preview post-action)
        if: ${{ always() && vars.SWA_NAME != '' }}
        run: |
          echo "Fetching properties for ${SWA_NAME} after preview deployment attempt..."
          az staticwebapp show --name "${SWA_NAME}" -o jsonc || echo "Failed to retrieve SWA properties (preview)."

  preview-cleanup:
    name: Cleanup Preview (PR Closed)
    if: github.event_name == 'pull_request' && github.event.action == 'closed'
    runs-on: ubuntu-latest
    permissions:
      id-token: write
      contents: read
    steps:
      - name: Azure login (OIDC)
        uses: azure/login@v2
        with:
          client-id: ${{ secrets.AZURE_CLIENT_ID }}
          tenant-id: ${{ secrets.AZURE_TENANT_ID }}
          subscription-id: ${{ secrets.AZURE_SUBSCRIPTION_ID }}

      - name: Resolve SWA Name
        run: |
          if [ -n "${{ vars.SWA_NAME }}" ]; then echo "SWA_NAME=${{ vars.SWA_NAME }}" >> $GITHUB_ENV; fi
          if [ -z "${{ vars.SWA_NAME }}" ]; then echo "::warning::SWA_NAME not set; cleanup may fail."; fi

      - name: Delete preview environment
        env:
          SWA_NAME: ${{ env.SWA_NAME || vars.SWA_NAME }}
        run: |
          set -euo pipefail
          if [ -z "${SWA_NAME:-}" ]; then echo "Skipping delete - no SWA_NAME"; exit 0; fi
          PREVIEW_ENV="pr-${{ github.event.pull_request.number }}"
          echo "Deleting preview environment ${PREVIEW_ENV} on ${SWA_NAME}";
          az staticwebapp environment delete \
            --name "${SWA_NAME}" \
            --environment-name "${PREVIEW_ENV}" \
            --yes || echo "Preview environment delete returned non-zero (may already be gone)."
=======
          az staticwebapp show --name "${SWA_NAME}" -o jsonc || echo "Failed to retrieve SWA properties."
>>>>>>> 618ca961
<|MERGE_RESOLUTION|>--- conflicted
+++ resolved
@@ -165,147 +165,4 @@
       - name: Diagnostic - Show SWA properties (post-action)
         run: |
           echo "Fetching properties for ${SWA_NAME} after deployment attempt..."
-<<<<<<< HEAD
-          az staticwebapp show --name "${SWA_NAME}" -o jsonc || echo "Failed to retrieve SWA properties."
-
-  build-and-deploy-preview:
-    name: Build & Deploy (Preview)
-    if: github.event_name == 'pull_request' && github.event.action != 'closed'
-    runs-on: ubuntu-latest
-    steps:
-      - name: Checkout
-        uses: actions/checkout@v4
-
-      - name: Setup Node.js
-        uses: actions/setup-node@v4
-        with:
-          node-version: '20'
-          cache: 'npm'
-          cache-dependency-path: |
-            shared/package-lock.json
-            frontend/package-lock.json
-
-      - name: Install shared dependencies
-        run: cd shared && npm ci
-
-      - name: Install frontend dependencies
-        run: cd frontend && npm ci
-
-      - name: Build shared
-        run: cd shared && npm run build
-
-      - name: Build frontend (Vite)
-        run: cd frontend && npm run build
-
-      - name: Verify build artifact exists
-        run: |
-          if [ ! -d "frontend/dist" ]; then
-            echo "::error title=Missing build artifact::Directory frontend/dist not found. Check prior build step output.";
-            ls -R frontend || true
-            exit 1
-          fi
-
-      - name: Preflight - Validate deployment token (Preview)
-        run: |
-          if [ -z "${{ secrets.AZURE_STATIC_WEB_APPS_API_TOKEN }}" ]; then
-            echo "::error title=Missing AZURE_STATIC_WEB_APPS_API_TOKEN::Secret not set. Obtain it from the Static Web App portal (Deployment token) and add to repository secrets.";
-            exit 1;
-          fi
-          echo "Deployment token appears configured (redacted, length > 0)."
-
-      - name: Azure login (OIDC) for preview checks
-        uses: azure/login@v2
-        with:
-          client-id: ${{ secrets.AZURE_CLIENT_ID }}
-          tenant-id: ${{ secrets.AZURE_TENANT_ID }}
-          subscription-id: ${{ secrets.AZURE_SUBSCRIPTION_ID }}
-
-      - name: Preflight - Verify Static Web App exists (Preview)
-        env:
-          SWA_NAME: ${{ vars.SWA_NAME }}
-          AZURE_SUBSCRIPTION_ID: ${{ secrets.AZURE_SUBSCRIPTION_ID }}
-          AZURE_RESOURCE_GROUP: ${{ vars.AZURE_RESOURCE_GROUP }}
-        run: |
-          set -euo pipefail
-          if [ -z "${SWA_NAME:-}" ]; then
-            echo "::warning title=Missing SWA_NAME::Skipping existence check (no SWA_NAME set)."; exit 0; fi
-          echo "Verifying Static Web App '${SWA_NAME}' for preview deploy..."
-          if [ -n "${AZURE_RESOURCE_GROUP:-}" ]; then
-            az staticwebapp show --name "${SWA_NAME}" --resource-group "${AZURE_RESOURCE_GROUP}" >/dev/null 2>&1 || true
-          fi
-          if ! az staticwebapp show --name "${SWA_NAME}" >/dev/null 2>&1; then
-            echo "::error title=Static Web App not found (Preview)::No Static Web App named ${SWA_NAME} accessible. Preview deploy aborted."; exit 1; fi
-          echo "SWA existence verified (preview)."
-
-      - name: Preflight - Verify deployment token matches portal (Preview)
-        if: vars.SWA_NAME != ''
-        env:
-          SWA_NAME: ${{ vars.SWA_NAME }}
-          PROVIDED_TOKEN: ${{ secrets.AZURE_STATIC_WEB_APPS_API_TOKEN }}
-        run: |
-          set -euo pipefail
-          echo "Comparing provided deployment token with portal token for ${SWA_NAME} (preview)..."
-          portal_token=$(az staticwebapp secrets list --name "${SWA_NAME}" --query properties.apiKey -o tsv 2>/dev/null || true)
-          if [ -z "${portal_token}" ]; then
-            echo "::warning title=Portal token retrieval failed::Could not retrieve current portal token via CLI (insufficient permissions or unsupported). Skipping comparison."; exit 0; fi
-          if [ "${portal_token}" != "${PROVIDED_TOKEN}" ]; then
-            echo "::error title=Deployment token mismatch (Preview)::Secret AZURE_STATIC_WEB_APPS_API_TOKEN does not match portal token. Update or regenerate.";
-            echo "Portal token hash:   $(echo -n "${portal_token}" | sha256sum | cut -c1-12)";
-            echo "Provided token hash: $(echo -n "${PROVIDED_TOKEN}" | sha256sum | cut -c1-12)";
-            exit 1;
-          fi
-          echo "Deployment token matches portal (hash: $(echo -n "${portal_token}" | sha256sum | cut -c1-12))."
-
-      - name: Deploy to Azure Static Web Apps (Preview)
-        uses: Azure/static-web-apps-deploy@v1
-        with:
-          action: 'upload'
-          app_location: 'frontend'
-          output_location: 'frontend/dist'
-          skip_app_build: true
-          skip_api_build: true
-          azure_static_web_apps_api_token: ${{ secrets.AZURE_STATIC_WEB_APPS_API_TOKEN }}
-        env:
-          DEBUG: true
-          SWA_NAME: ${{ vars.SWA_NAME }}
-      - name: Diagnostic - Show SWA properties (preview post-action)
-        if: ${{ always() && vars.SWA_NAME != '' }}
-        run: |
-          echo "Fetching properties for ${SWA_NAME} after preview deployment attempt..."
-          az staticwebapp show --name "${SWA_NAME}" -o jsonc || echo "Failed to retrieve SWA properties (preview)."
-
-  preview-cleanup:
-    name: Cleanup Preview (PR Closed)
-    if: github.event_name == 'pull_request' && github.event.action == 'closed'
-    runs-on: ubuntu-latest
-    permissions:
-      id-token: write
-      contents: read
-    steps:
-      - name: Azure login (OIDC)
-        uses: azure/login@v2
-        with:
-          client-id: ${{ secrets.AZURE_CLIENT_ID }}
-          tenant-id: ${{ secrets.AZURE_TENANT_ID }}
-          subscription-id: ${{ secrets.AZURE_SUBSCRIPTION_ID }}
-
-      - name: Resolve SWA Name
-        run: |
-          if [ -n "${{ vars.SWA_NAME }}" ]; then echo "SWA_NAME=${{ vars.SWA_NAME }}" >> $GITHUB_ENV; fi
-          if [ -z "${{ vars.SWA_NAME }}" ]; then echo "::warning::SWA_NAME not set; cleanup may fail."; fi
-
-      - name: Delete preview environment
-        env:
-          SWA_NAME: ${{ env.SWA_NAME || vars.SWA_NAME }}
-        run: |
-          set -euo pipefail
-          if [ -z "${SWA_NAME:-}" ]; then echo "Skipping delete - no SWA_NAME"; exit 0; fi
-          PREVIEW_ENV="pr-${{ github.event.pull_request.number }}"
-          echo "Deleting preview environment ${PREVIEW_ENV} on ${SWA_NAME}";
-          az staticwebapp environment delete \
-            --name "${SWA_NAME}" \
-            --environment-name "${PREVIEW_ENV}" \
-            --yes || echo "Preview environment delete returned non-zero (may already be gone)."
-=======
-          az staticwebapp show --name "${SWA_NAME}" -o jsonc || echo "Failed to retrieve SWA properties."
->>>>>>> 618ca961
+          az staticwebapp show --name "${SWA_NAME}" -o jsonc || echo "Failed to retrieve SWA properties."