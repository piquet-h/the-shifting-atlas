#!/usr/bin/env node
/* eslint-env node */
/* global fetch, process, console */
/**
 * Update Issue Status in GitHub Project
 *
 * Updates the status of an issue in the GitHub Project Board.
 * Useful for automating status transitions when Copilot starts/finishes work.
 *
 * Usage:
 *   node scripts/update-issue-status.mjs --issue-number 123 --status "In progress"
 *   node scripts/update-issue-status.mjs --issue-number 456 --status "Done"
<<<<<<< HEAD
 *
=======
 *   node scripts/update-issue-status.mjs --issue-number 789 --print-status-only
 *   node scripts/update-issue-status.mjs --issue-number 321 --status "Todo" --auto-add
 * 
>>>>>>> 3e84b11a
 * Status options (case-sensitive):
 *   - Todo
 *   - In progress
 *   - Done
 *
<<<<<<< HEAD
=======
 * Additional flags:
 *   --print-status-only   Print the current status for the issue (no mutation)
 *   --auto-add            If the issue is not yet in the project, attempt to add it first
 * 
>>>>>>> 3e84b11a
 * Environment variables:
 *   GITHUB_TOKEN          - required for GitHub API access
 *   PROJECT_OWNER         - project owner (defaults to repo owner)
 *   PROJECT_NUMBER        - project number (defaults to 3)
 *   PROJECT_OWNER_TYPE    - 'user' | 'org' (auto-detect if unset)
 */

import { parseArgs } from 'node:util'

// Import the functions we need from the main sync script
// Note: This is a bit of duplication, but keeps the logic centralized
import path from 'node:path'
import { fileURLToPath } from 'node:url'

const __dirname = path.dirname(fileURLToPath(import.meta.url))
const ROOT = path.resolve(__dirname, '..')
const REPO_OWNER = 'piquet-h'
// Derive repo name from root folder (fallback literal if path changes)
const REPO_NAME = path.basename(ROOT) || 'the-shifting-atlas'
const PROJECT_OWNER = process.env.PROJECT_OWNER || REPO_OWNER
const PROJECT_NUMBER = Number(process.env.PROJECT_NUMBER || 3)
const PROJECT_OWNER_TYPE = process.env.PROJECT_OWNER_TYPE || ''

const token = process.env.GITHUB_TOKEN || process.env.GH_TOKEN
if (!token) {
    console.error('Missing GITHUB_TOKEN. Export it or run inside GitHub Actions.')
    process.exit(2)
}

async function ghGraphQL(query, variables) {
    const resp = await fetch('https://api.github.com/graphql', {
        method: 'POST',
        headers: {
            Authorization: `Bearer ${token}`,
            'Content-Type': 'application/json',
            Accept: 'application/vnd.github+json'
        },
        body: JSON.stringify({ query, variables })
    })
    const json = await resp.json()
    if (json.errors) {
        console.error('GraphQL errors:', JSON.stringify(json.errors, null, 2))
        throw new Error('GraphQL query failed')
    }
    return json.data
}

async function fetchProjectItems() {
    // Try user then org (unless type constrained)
    const attempts = []
    if (!PROJECT_OWNER_TYPE || PROJECT_OWNER_TYPE === 'user') attempts.push('user')
    if (!PROJECT_OWNER_TYPE || PROJECT_OWNER_TYPE === 'org' || PROJECT_OWNER_TYPE === 'organization') attempts.push('organization')
    if (!PROJECT_OWNER_TYPE) attempts.push('viewer')

    for (const kind of attempts) {
        let hasNext = true
        let after = null
        const nodes = []
        let projectId = null
        while (hasNext) {
            let data
            if (kind === 'viewer') {
                data = await ghGraphQL(
                    `query($number:Int!,$after:String){
                        viewer{
                            projectV2(number:$number){
                                id title
                                items(first:100, after:$after){
                                    nodes{
                                        id
                                        content{... on Issue { id number title state }}
                                        fieldValues(first:50){
                                            nodes{
                                                ... on ProjectV2ItemFieldNumberValue { field { ... on ProjectV2FieldCommon { id name } } number }
                                                ... on ProjectV2ItemFieldTextValue { field { ... on ProjectV2FieldCommon { id name } } text }
                                                ... on ProjectV2ItemFieldSingleSelectValue { field { ... on ProjectV2FieldCommon { id name } } name optionId }
                                            }
                                        }
                                    }
                                    pageInfo{hasNextPage endCursor}
                                }
                            }
                        }
                    }`,
                    { number: PROJECT_NUMBER, after }
                ).catch((err) => ({ viewer: null, _error: err }))
            } else {
                const queryOwnerField = kind
                data = await ghGraphQL(
                    `query($owner:String!,$number:Int!,$after:String){
                        ${queryOwnerField}(login:$owner){
                            projectV2(number:$number){
                                id title
                                items(first:100, after:$after){
                                    nodes{
                                        id
                                        content{... on Issue { id number title state }}
                                        fieldValues(first:50){
                                            nodes{
                                                ... on ProjectV2ItemFieldNumberValue { field { ... on ProjectV2FieldCommon { id name } } number }
                                                ... on ProjectV2ItemFieldTextValue { field { ... on ProjectV2FieldCommon { id name } } text }
                                                ... on ProjectV2ItemFieldSingleSelectValue { field { ... on ProjectV2FieldCommon { id name } } name optionId }
                                            }
                                        }
                                    }
                                    pageInfo{hasNextPage endCursor}
                                }
                            }
                        }
                    }`,
                    { owner: PROJECT_OWNER, number: PROJECT_NUMBER, after }
                ).catch((err) => ({ [queryOwnerField]: null, _error: err }))
            }
            const project = data?.[kind]?.projectV2
            if (!project) break
            projectId = project.id
            const page = project.items
            nodes.push(...page.nodes)
            hasNext = page.pageInfo.hasNextPage
            after = page.pageInfo.endCursor
        }
        if (projectId) {
            return { projectId, nodes: nodes.filter((n) => n.content && n.content.number), ownerType: kind }
        }
    }
    return { projectId: null, nodes: [], ownerType: null }
}

async function fetchProjectFields(projectId) {
    const data = await ghGraphQL(
        `query($projectId:ID!){
    node(id:$projectId){ 
      ... on ProjectV2 { 
        fields(first:20){
          nodes{
            ... on ProjectV2FieldCommon { id name }
            ... on ProjectV2SingleSelectField { 
              id name 
              options { id name }
            }
          }
        }
      }
    }
  }`,
        { projectId }
    )
    return data.node.fields.nodes
}

async function updateSingleSelectField(projectId, itemId, fieldId, optionId) {
    await ghGraphQL(
        `mutation($p:ID!,$i:ID!,$f:ID!,$v:String!){
    updateProjectV2ItemFieldValue(input:{projectId:$p,itemId:$i,fieldId:$f,value:{singleSelectOptionId:$v}}){ projectV2Item { id } }
  }`,
        { p: projectId, i: itemId, f: fieldId, v: optionId }
    )
}

async function fetchIssueNodeId(issueNumber) {
    // Fetch issue node ID via GraphQL
    const data = await ghGraphQL(
        `query($owner:String!,$repo:String!,$number:Int!){
            repository(owner:$owner,name:$repo){
                issue(number:$number){ id number title }
            }
        }`,
        {owner: REPO_OWNER, repo: REPO_NAME, number: issueNumber}
    )
    return data?.repository?.issue?.id || null
}

async function addIssueToProject(projectId, issueNodeId) {
    if (!issueNodeId) return null
    const data = await ghGraphQL(
        `mutation($projectId:ID!,$contentId:ID!){
            addProjectV2ItemById(input:{projectId:$projectId,contentId:$contentId}){ item { id } }
        }`,
        {projectId, contentId: issueNodeId}
    )
    return data?.addProjectV2ItemById?.item?.id || null
}

function extractStatus(fieldValues) {
    for (const fv of fieldValues.nodes) {
        if (fv.field?.name === 'Status') {
            return fv.name || fv.text || fv.number || ''
        }
    }
    return ''
}

function findStatusOptionId(projectFields, statusValue) {
    const statusField = projectFields.find((field) => field.name === 'Status' && field.options)
    if (!statusField) return null

    const option = statusField.options.find((opt) => opt.name === statusValue)
    return option?.id || null
}

async function updateIssueStatus(projectId, issueNumber, newStatus, projectItems, projectFields, {autoAdd = false, printOnly = false} = {}) {
    try {
        // Find the project item for this issue
<<<<<<< HEAD
        const projectItem = projectItems.find((item) => item.content?.number === issueNumber)
=======
        let projectItem = projectItems.find(item => item.content?.number === issueNumber)
>>>>>>> 3e84b11a
        if (!projectItem) {
            console.log(`ℹ️ Issue #${issueNumber} not currently in project items.`)
            if (autoAdd) {
                console.log('🔄 Attempting to add issue to project (auto-add enabled)...')
                const issueNodeId = await fetchIssueNodeId(issueNumber)
                if (!issueNodeId) {
                    console.log('❌ Could not resolve issue node ID (issue may not exist)')
                    return false
                }
                const newItemId = await addIssueToProject(projectId, issueNodeId)
                if (newItemId) {
                    console.log(`✅ Added issue #${issueNumber} to project (item id: ${newItemId.substring(0, 12)}...)`)
                    // Refetch project items to include the new one (minimal incremental fetch for simplicity)
                    const refreshed = await fetchProjectItems()
                    projectItems = refreshed.nodes
                    projectItem = projectItems.find(item => item.content?.number === issueNumber)
                } else {
                    console.log('❌ Failed to add issue to project')
                    return false
                }
            } else {
                console.log('   Hint: Add the issue to the Project Board or use --auto-add')
                return false
            }
        }

        // Get current status
        const currentStatus = extractStatus(projectItem.fieldValues)
        if (printOnly) {
            console.log(`📌 Current status for issue #${issueNumber}: "${currentStatus || '(unset)'}"`)
            return true
        }
        if (currentStatus === newStatus) {
            console.log(`ℹ️  Issue #${issueNumber} already has status "${newStatus}"`)
            return true
        }

        // Get status field ID
        const statusField = projectFields.find((f) => f.name === 'Status')
        if (!statusField) {
            console.log(`❌ Status field not found in project`)
            console.log('   Hint: Ensure your project has a field named "Status"')
            return false
        }

        // Validate status value against available options
        const statusFieldWithOptions = projectFields.find((f) => f.name === 'Status' && f.options)
        if (!statusFieldWithOptions || !statusFieldWithOptions.options.length) {
            console.log(`❌ Status field has no options configured`)
            console.log('   Hint: Configure status options in your project settings')
            return false
        }

        // Get status option ID
        const statusOptionId = findStatusOptionId(projectFields, newStatus)
        if (!statusOptionId) {
            console.log(`❌ Status option "${newStatus}" not found. Available options:`)
            statusFieldWithOptions.options.forEach((opt) => console.log(`   - "${opt.name}"`))
            console.log('   Hint: Status values are case-sensitive')
            return false
        }

        // Update the status
        console.log(`🔄 Updating issue #${issueNumber} status from "${currentStatus}" to "${newStatus}"...`)
        await updateSingleSelectField(projectId, projectItem.id, statusField.id, statusOptionId)
        console.log(`✅ Successfully updated issue #${issueNumber} status to "${newStatus}"`)
        return true
    } catch (error) {
        console.error(`❌ Failed to update status for issue #${issueNumber}:`)

        if (error.message.includes('GraphQL')) {
            console.error('   This might be a permissions issue. Ensure your token has repository-projects:write permission.')
        } else if (error.message.includes('fetch')) {
            console.error('   Network error. Check your internet connection.')
        } else {
            console.error(`   ${error.message}`)
        }

        return false
    }
}

async function main() {
    const { values } = parseArgs({
        args: process.argv.slice(2),
        options: {
<<<<<<< HEAD
            'issue-number': { type: 'string' },
            status: { type: 'string' },
            help: { type: 'boolean', short: 'h' }
=======
            'issue-number': {type: 'string'},
            'status': {type: 'string'},
            'print-status-only': {type: 'boolean'},
            'auto-add': {type: 'boolean'},
            'help': {type: 'boolean', short: 'h'}
>>>>>>> 3e84b11a
        }
    })

    if (values.help || !values['issue-number'] || (!values.status && !values['print-status-only'])) {
        console.log(`
Usage: node scripts/update-issue-status.mjs --issue-number <number> --status <status>

Read-only:
  node scripts/update-issue-status.mjs --issue-number <number> --print-status-only

Options:
  --issue-number <number>   Issue number to update
  --status <status>         New status value (e.g. "Todo", "In progress", "Done")
  --print-status-only       Show current status only (no mutation)
  --auto-add                Add the issue to the project if missing (when changing status)
  --help, -h                Show this help

Environment variables:
  GITHUB_TOKEN              Required for GitHub API access
  PROJECT_OWNER             Project owner (defaults to repo owner)
  PROJECT_NUMBER            Project number (defaults to 3)
  PROJECT_OWNER_TYPE        'user' | 'org' (auto-detect if unset)
        `)
        process.exit(values.help ? 0 : 1)
    }

    const issueNumber = parseInt(values['issue-number'], 10)
    const newStatus = values.status
    const printOnly = Boolean(values['print-status-only'])
    const autoAdd = Boolean(values['auto-add'])

    if (isNaN(issueNumber) || issueNumber <= 0) {
        console.error('Invalid issue number')
        process.exit(1)
    }

    if (printOnly) {
        console.log(`🔍 Fetching current project status for issue #${issueNumber}...`)
    } else {
        console.log(`🔍 Updating issue #${issueNumber} to status "${newStatus}"...`)
    }

    try {
        // Fetch project data
        console.log('📊 Fetching project data...')
        const { projectId, nodes: projectItems } = await fetchProjectItems()
        if (!projectId) {
            console.error('❌ Could not find project')
            console.error('   Check PROJECT_OWNER, PROJECT_NUMBER, and PROJECT_OWNER_TYPE environment variables')
            console.error('   Ensure your token has access to the project')
            process.exit(1)
        }
        console.log(`✅ Found project (ID: ${projectId.substring(0, 12)}...)`)

        // Fetch project fields to get status options
        console.log('🏷️  Fetching project fields...')
        const projectFields = await fetchProjectFields(projectId)
        console.log(`✅ Found ${projectFields.length} project fields`)

        // Update the issue status
<<<<<<< HEAD
        const success = await updateIssueStatus(projectId, issueNumber, newStatus, projectItems, projectFields)

=======
        const success = await updateIssueStatus(projectId, issueNumber, newStatus, projectItems, projectFields, {autoAdd, printOnly})
        
>>>>>>> 3e84b11a
        if (success) {
            if (printOnly) {
                console.log('🎉 Status fetch completed successfully!')
            } else {
                console.log('🎉 Status update completed successfully!')
            }
        } else {
            console.log('❌ Status update failed')
        }

        process.exit(success ? 0 : 1)
    } catch (error) {
        console.error('💥 Unexpected error during status update:')

        if (error.message.includes('401') || error.message.includes('Unauthorized')) {
            console.error('   Authentication failed. Check your GITHUB_TOKEN.')
        } else if (error.message.includes('403') || error.message.includes('Forbidden')) {
            console.error('   Permission denied. Ensure your token has repository-projects:write access.')
        } else if (error.message.includes('404') || error.message.includes('Not Found')) {
            console.error('   Resource not found. Check project number and ownership.')
        } else {
            console.error(`   ${error.message}`)
        }

        console.error('\n🔧 Troubleshooting tips:')
        console.error('   1. Verify GITHUB_TOKEN is set and has correct permissions')
        console.error('   2. Check PROJECT_OWNER and PROJECT_NUMBER environment variables')
        console.error('   3. Ensure the issue exists and is added to the project board')
        console.error('   4. Confirm project has a "Status" field with the desired options')

        process.exit(1)
    }
}

main().catch((err) => {
    console.error('Error updating issue status:', err)
    process.exit(1)
})<|MERGE_RESOLUTION|>--- conflicted
+++ resolved
@@ -10,25 +10,18 @@
  * Usage:
  *   node scripts/update-issue-status.mjs --issue-number 123 --status "In progress"
  *   node scripts/update-issue-status.mjs --issue-number 456 --status "Done"
-<<<<<<< HEAD
- *
-=======
  *   node scripts/update-issue-status.mjs --issue-number 789 --print-status-only
  *   node scripts/update-issue-status.mjs --issue-number 321 --status "Todo" --auto-add
- * 
->>>>>>> 3e84b11a
+ *
  * Status options (case-sensitive):
  *   - Todo
  *   - In progress
  *   - Done
  *
-<<<<<<< HEAD
-=======
  * Additional flags:
  *   --print-status-only   Print the current status for the issue (no mutation)
  *   --auto-add            If the issue is not yet in the project, attempt to add it first
- * 
->>>>>>> 3e84b11a
+ *
  * Environment variables:
  *   GITHUB_TOKEN          - required for GitHub API access
  *   PROJECT_OWNER         - project owner (defaults to repo owner)
@@ -212,6 +205,30 @@
     return data?.addProjectV2ItemById?.item?.id || null
 }
 
+async function fetchIssueNodeId(issueNumber) {
+    // Fetch issue node ID via GraphQL
+    const data = await ghGraphQL(
+        `query($owner:String!,$repo:String!,$number:Int!){
+            repository(owner:$owner,name:$repo){
+                issue(number:$number){ id number title }
+            }
+        }`,
+        {owner: REPO_OWNER, repo: REPO_NAME, number: issueNumber}
+    )
+    return data?.repository?.issue?.id || null
+}
+
+async function addIssueToProject(projectId, issueNodeId) {
+    if (!issueNodeId) return null
+    const data = await ghGraphQL(
+        `mutation($projectId:ID!,$contentId:ID!){
+            addProjectV2ItemById(input:{projectId:$projectId,contentId:$contentId}){ item { id } }
+        }`,
+        {projectId, contentId: issueNodeId}
+    )
+    return data?.addProjectV2ItemById?.item?.id || null
+}
+
 function extractStatus(fieldValues) {
     for (const fv of fieldValues.nodes) {
         if (fv.field?.name === 'Status') {
@@ -232,11 +249,7 @@
 async function updateIssueStatus(projectId, issueNumber, newStatus, projectItems, projectFields, {autoAdd = false, printOnly = false} = {}) {
     try {
         // Find the project item for this issue
-<<<<<<< HEAD
-        const projectItem = projectItems.find((item) => item.content?.number === issueNumber)
-=======
         let projectItem = projectItems.find(item => item.content?.number === issueNumber)
->>>>>>> 3e84b11a
         if (!projectItem) {
             console.log(`ℹ️ Issue #${issueNumber} not currently in project items.`)
             if (autoAdd) {
@@ -323,17 +336,11 @@
     const { values } = parseArgs({
         args: process.argv.slice(2),
         options: {
-<<<<<<< HEAD
-            'issue-number': { type: 'string' },
-            status: { type: 'string' },
-            help: { type: 'boolean', short: 'h' }
-=======
             'issue-number': {type: 'string'},
             'status': {type: 'string'},
             'print-status-only': {type: 'boolean'},
             'auto-add': {type: 'boolean'},
             'help': {type: 'boolean', short: 'h'}
->>>>>>> 3e84b11a
         }
     })
 
@@ -394,13 +401,8 @@
         console.log(`✅ Found ${projectFields.length} project fields`)
 
         // Update the issue status
-<<<<<<< HEAD
-        const success = await updateIssueStatus(projectId, issueNumber, newStatus, projectItems, projectFields)
-
-=======
         const success = await updateIssueStatus(projectId, issueNumber, newStatus, projectItems, projectFields, {autoAdd, printOnly})
         
->>>>>>> 3e84b11a
         if (success) {
             if (printOnly) {
                 console.log('🎉 Status fetch completed successfully!')
