--- conflicted
+++ resolved
@@ -6,19 +6,13 @@
  * Tests key functionality without full GitHub integration
  */
 
-<<<<<<< HEAD
 import { test } from 'node:test'
-=======
->>>>>>> 3e84b11a
 import assert from 'node:assert'
 import { execFileSync, execSync } from 'node:child_process'
 import fs from 'node:fs'
 import path from 'node:path'
-<<<<<<< HEAD
+
 import { execSync, execFileSync } from 'node:child_process'
-=======
-import { test } from 'node:test'
->>>>>>> 3e84b11a
 
 const TEST_DIR = path.join(process.cwd(), 'tmp', 'impl-order-tests')
 const TEST_JSON = path.join(TEST_DIR, 'implementation-order.json')
@@ -291,30 +285,6 @@
     }
     fs.mkdirSync(TEST_DIR, {recursive: true})
 
-<<<<<<< HEAD
-    const output = execFileSync(
-        'node',
-        [
-            'scripts/analyze-issue-priority.mjs',
-            '--issue-number',
-            '999',
-            '--title',
-            'Style Enhancement',
-            '--description-file',
-            descFile,
-            '--labels',
-            'scope:devx,enhancement',
-            '--milestone',
-            '',
-            '--has-existing-order',
-            'true',
-            '--existing-order',
-            '12',
-            '--force-resequence',
-            'false'
-        ],
-        { encoding: 'utf8' }
-=======
     const items = []
     for (let i = 1; i <= 12; i++) {
         items.push({issue: i, order: i, title: `Issue ${i}`})
@@ -324,7 +294,6 @@
     fs.writeFileSync(
         path.join(roadmapDir, 'implementation-order.json'),
         JSON.stringify({project: 3, fieldId: 'PVTF_test', generated: new Date().toISOString(), items}, null, 2)
->>>>>>> 3e84b11a
     )
 
     const descFile = path.join(TEST_DIR, 'desc.txt')
