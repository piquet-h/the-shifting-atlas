/**
 * Service Types
 *
 * Interfaces and types for backend services.
 */

// ---------------------------------------------------------------------------
// Description Composer Service
// ---------------------------------------------------------------------------

/**
 * Context information for determining which layers are active
 */
export interface ViewContext {
    /** Current weather type (e.g., 'rain', 'clear', 'snow') */
    weather?: string
    /** Time bucket (e.g., 'dawn', 'day', 'dusk', 'night') */
    time?: string
    /** Season (e.g., 'spring', 'summer', 'fall', 'winter') */
    season?: string
    /** ISO timestamp of the view request */
    timestamp: string
}

/**
 * Provenance information for a single layer
 */
export interface LayerProvenance {
    /** Layer unique ID */
    id: string
    /** Layer type */
    layerType: string
    /** Priority value */
    priority: number
    /** Whether this layer was superseded by another */
    superseded?: boolean
    /** ISO timestamp when layer was authored */
    authoredAt: string
}

/**
 * Complete provenance metadata for a compiled description
 */
export interface CompiledProvenance {
    /** Location ID this compilation is for */
    locationId: string
    /** Layers that contributed to this compilation (in assembly order) */
    layers: LayerProvenance[]
    /** Context used for layer filtering */
    context: ViewContext
    /** ISO timestamp when compilation occurred */
    compiledAt: string
}

/**
 * Result of compiling all description layers for a location
 */
export interface CompiledDescription {
    /** Plain text assembled from all active layers */
    text: string
    /** HTML version (markdown-to-HTML conversion) */
    html: string
    /** Provenance metadata showing which layers contributed */
    provenance: CompiledProvenance
}

/**
 * Options for description compilation
 */
export interface CompileOptions {
    /**
     * The canonical base description for the location (from Location.description).
     * This is the immutable foundation that layers are applied on top of.
     * Layers in the repository (dynamic, ambient, enhancement) modify/augment this base.
     */
    baseDescription?: string
}

// ---------------------------------------------------------------------------
// World Clock Service
// ---------------------------------------------------------------------------

/**
 * Service interface for world clock operations
 */
export interface IWorldClockService {
    /**
     * Get the current world clock tick
     * @returns Current tick in milliseconds, or 0 if clock not initialized
     */
    getCurrentTick(): Promise<number>

    /**
     * Advance the world clock by duration
     * Emits World.Clock.Advanced telemetry event
     * Uses optimistic concurrency control to prevent conflicts
     *
     * @param durationMs - Duration to advance in milliseconds (must be positive)
     * @param reason - Reason for advancement (e.g., "scheduled", "admin", "test")
     * @returns New tick value after advancement
     * @throws Error if durationMs is negative or zero
     * @throws ConcurrentAdvancementError if another advancement occurred concurrently
     */
    advanceTick(durationMs: number, reason: string): Promise<number>

    /**
     * Query world clock tick at specific timestamp (historical query)
     * Reconstructs tick state by replaying advancement history
     *
     * @param timestamp - ISO 8601 timestamp to query
     * @returns Tick value at that timestamp, or null if timestamp before clock initialization
     */
    getTickAt(timestamp: Date): Promise<number | null>
}

// ---------------------------------------------------------------------------
// Location Clock Manager
// ---------------------------------------------------------------------------

<<<<<<< HEAD
/**
 * Service interface for location clock operations
 * Manages temporal anchors for locations, enabling reconciliation of player clocks
 * when entering shared spaces.
 */
export interface ILocationClockManager {
    /**
     * Get the current clock anchor for a location
     * Auto-initializes to world clock tick if not found
     *
     * @param locationId - Location unique identifier
     * @param currentWorldClockTick - Current world clock tick for auto-initialization fallback
     * @returns Clock anchor tick for the location
     */
    getLocationAnchor(locationId: string, currentWorldClockTick: number): Promise<number>

    /**
     * Sync a location's clock anchor to the world clock
     * Called when world clock advances
     *
     * @param locationId - Location unique identifier
     * @param newAnchor - New anchor tick (typically current world clock tick)
     * @returns Updated location clock
     */
    syncLocation(locationId: string, newAnchor: number): Promise<{ clockAnchor: number; locationId: string; lastAnchorUpdate: string }>

    /**
     * Batch sync multiple locations to the world clock
     * Optimized for bulk updates on world clock advancement
     *
     * @param locationIds - Array of location IDs to sync
     * @param newAnchor - New anchor tick for all locations
     * @returns Number of locations successfully synced
     */
    batchSyncLocations(locationIds: string[], newAnchor: number): Promise<number>

    /**
     * Get all players present at a location at a specific world clock tick
     * Supports historical queries for timeline reconstruction
     *
     * @param locationId - Location unique identifier
     * @param tick - World clock tick to query
     * @returns Array of player IDs at the location at that tick
=======
// Re-export types from shared package for convenience
export type { IPlayerClockAPI, ReconciliationResult, ReconciliationMethod } from '@piquet-h/shared'

// ---------------------------------------------------------------------------
// Location Clock Manager
// ---------------------------------------------------------------------------

/**
 * Service interface for location clock operations
 * Per world-time-temporal-reconciliation.md Section 3 (LocationClockManager)
 */
export interface ILocationClockManager {
    /**
     * Get location's current world clock anchor
     * Auto-initializes to current world clock if location has no anchor set
     *
     * @param locationId - Location unique identifier
     * @returns Current clock anchor tick in milliseconds
     */
    getLocationAnchor(locationId: string): Promise<number>

    /**
     * Sync location to new world clock tick
     * Called when world clock advances to update location anchor
     * Emits Location.Clock.Synced telemetry event
     *
     * @param locationId - Location unique identifier
     * @param worldClockTick - New world clock tick to sync to
     */
    syncLocation(locationId: string, worldClockTick: number): Promise<void>

    /**
     * Query all players present at location at specific historical tick
     * Cross-references player clocks + player locations at requested tick
     * Used for historical queries like "Who was here when Fred arrived?"
     *
     * @param locationId - Location unique identifier
     * @param tick - World clock tick to query at
     * @returns Array of player IDs present at location at that tick
>>>>>>> efc06dcc
     */
    getOccupantsAtTick(locationId: string, tick: number): Promise<string[]>

    /**
<<<<<<< HEAD
     * Sync all known locations on world clock advancement
     * Called by WorldClockService after advancement
     *
     * @param newWorldClockTick - New world clock tick
     * @returns Number of locations synced
     */
    syncAllLocationsOnClockAdvance(newWorldClockTick: number): Promise<number>
}

// ---------------------------------------------------------------------------
=======
     * Batch sync all locations to new world clock tick
     * Optimized batch update strategy with parallelization
     * Called by world clock advancement handler
     *
     * @param worldClockTick - New world clock tick to sync all locations to
     * @returns Number of locations synced
     */
    syncAllLocations(worldClockTick: number): Promise<number>
}
>>>>>>> efc06dcc
<|MERGE_RESOLUTION|>--- conflicted
+++ resolved
@@ -113,57 +113,8 @@
     getTickAt(timestamp: Date): Promise<number | null>
 }
 
-// ---------------------------------------------------------------------------
-// Location Clock Manager
-// ---------------------------------------------------------------------------
-
-<<<<<<< HEAD
-/**
- * Service interface for location clock operations
- * Manages temporal anchors for locations, enabling reconciliation of player clocks
- * when entering shared spaces.
- */
-export interface ILocationClockManager {
-    /**
-     * Get the current clock anchor for a location
-     * Auto-initializes to world clock tick if not found
-     *
-     * @param locationId - Location unique identifier
-     * @param currentWorldClockTick - Current world clock tick for auto-initialization fallback
-     * @returns Clock anchor tick for the location
-     */
-    getLocationAnchor(locationId: string, currentWorldClockTick: number): Promise<number>
-
-    /**
-     * Sync a location's clock anchor to the world clock
-     * Called when world clock advances
-     *
-     * @param locationId - Location unique identifier
-     * @param newAnchor - New anchor tick (typically current world clock tick)
-     * @returns Updated location clock
-     */
-    syncLocation(locationId: string, newAnchor: number): Promise<{ clockAnchor: number; locationId: string; lastAnchorUpdate: string }>
-
-    /**
-     * Batch sync multiple locations to the world clock
-     * Optimized for bulk updates on world clock advancement
-     *
-     * @param locationIds - Array of location IDs to sync
-     * @param newAnchor - New anchor tick for all locations
-     * @returns Number of locations successfully synced
-     */
-    batchSyncLocations(locationIds: string[], newAnchor: number): Promise<number>
-
-    /**
-     * Get all players present at a location at a specific world clock tick
-     * Supports historical queries for timeline reconstruction
-     *
-     * @param locationId - Location unique identifier
-     * @param tick - World clock tick to query
-     * @returns Array of player IDs at the location at that tick
-=======
 // Re-export types from shared package for convenience
-export type { IPlayerClockAPI, ReconciliationResult, ReconciliationMethod } from '@piquet-h/shared'
+export type { IPlayerClockAPI, ReconciliationMethod, ReconciliationResult } from '@piquet-h/shared'
 
 // ---------------------------------------------------------------------------
 // Location Clock Manager
@@ -172,6 +123,10 @@
 /**
  * Service interface for location clock operations
  * Per world-time-temporal-reconciliation.md Section 3 (LocationClockManager)
+ *
+ * Design note: getLocationAnchor accepts currentWorldClockTick parameter to avoid
+ * circular dependency (LocationClockManager → WorldClockService → LocationClockManager).
+ * This explicit parameter passing pattern is preferred over injecting WorldClockService.
  */
 export interface ILocationClockManager {
     /**
@@ -201,23 +156,16 @@
      * @param locationId - Location unique identifier
      * @param tick - World clock tick to query at
      * @returns Array of player IDs present at location at that tick
->>>>>>> efc06dcc
      */
     getOccupantsAtTick(locationId: string, tick: number): Promise<string[]>
 
     /**
-<<<<<<< HEAD
-     * Sync all known locations on world clock advancement
-     * Called by WorldClockService after advancement
+     * Batch sync all locations to new world clock tick
+     * Optimized batch update strategy with parallelization
+     * Called by world clock advancement handler
      *
-     * @param newWorldClockTick - New world clock tick
+     * @param worldClockTick - New world clock tick to sync all locations to
      * @returns Number of locations synced
-     */
-    syncAllLocationsOnClockAdvance(newWorldClockTick: number): Promise<number>
-}
-
-// ---------------------------------------------------------------------------
-=======
      * Batch sync all locations to new world clock tick
      * Optimized batch update strategy with parallelization
      * Called by world clock advancement handler
@@ -227,4 +175,5 @@
      */
     syncAllLocations(worldClockTick: number): Promise<number>
 }
->>>>>>> efc06dcc
+
+// ---------------------------------------------------------------------------