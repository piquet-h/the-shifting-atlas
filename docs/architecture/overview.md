# Architecture Overview

> Status Accuracy (2025-10-22): Basic traversal implemented: HTTP movement + look endpoints, direction normalization, and world event queue processor with envelope validation. Cosmos DB Gremlin used for location graph; Cosmos DB SQL API active for players, inventory, layers, and events. This overview reflects current implementation and planned direction.
>
> Terminology Note: _Status Accuracy_ captures the last date the factual implementation claims were manually audited. The footer _Last updated_ reflects the last structural/content edit (which may add future-looking sections without changing audited status lines).

This overview provides a concise narrative bridge between the high‑level vision (persistent, event‑driven text world) and the concrete MVP implementation described in `mvp-azure-architecture.md`.

## Purpose

-   Summarize the architectural intent before deep‑diving into MVP specifics.
-   Clarify phased evolution: unified Backend Function App for HTTP + async processing (embedded API removed).
-   Provide a stable link target for docs referencing an "architecture overview" page.

## Core Tenets

1. Event‑Driven Progression: Player commands and world changes become events; asynchronous processors (future Service Bus + queue‑triggered Functions) evolve state.
2. Stateless Compute: Azure Functions remain stateless; all authoritative data resides in the graph (Cosmos Gremlin) and durable event records.
3. Graph‑First World Model: Rooms, exits, NPCs, items, factions, and quests as vertices/edges enabling semantic traversal and relationship queries.
4. Incremental Modularity: Start with a unified dedicated Functions App for HTTP + queue triggers; SWA serves static assets only.
5. Cost Minimization: Favor free / consumption tiers until sustained playtest load justifies scaling investments.

## Current Slice (MVP Stage)

Implemented (thin slice – see repo for exact handlers):

-   Static Web App (frontend only)
-   Backend `backend/` Functions App (HTTP endpoints + world event queue processors)
-   World event queue processor with envelope validation (see [world-event-contract.md](world-event-contract.md))
-   Repository abstraction (memory adapters) for Rooms & Players
-   Persistent traversal via Cosmos DB Gremlin (locations, exits, movement)
-   Guest GUID bootstrap with canonical telemetry events (`Onboarding.GuestGuid.Started/Created`)
-   Canonical telemetry framework (`trackGameEventStrict`, event name governance)
-   Direction normalization (shortcuts, typos, relative directions)
-   Stage M3 MCP stubs (planned): `world-query` (read-only), `prompt-template` (hashing registry), `telemetry` (read-only AI usage & decision logging)

Still provisioned but not yet fully integrated: Service Bus (queue processor operates without Service Bus binding), Key Vault (secret management planned for M2).

Not yet implemented (planned):

-   Service Bus queue integration (processor currently triggered via HTTP)
-   Runtime SQL API client for non-graph entities (containers provisioned; initial bootstrap pending)
-   Managed identity graph access (replace key‑based secret)
-   AI prompt integration & dynamic content (advisory then genesis)
-   Telemetry MCP server + cost dashboards

## Evolution Path

Stage Roadmap (Milestones):

1. M0 Foundation – Basic HTTP endpoints (`ping`, onboarding), skeleton world model.
2. M1 Traversal – Persistent locations, exits, movement loop.
3. M2 Observability – Telemetry events, correlation IDs, RU + latency capture.
4. M3 AI Read – Read‑only MCP servers (`world-query`, `prompt-template`, `telemetry`).
5. M4 AI Enrich – Classification + curated lore retrieval.
6. M5 Systems – Proposal endpoints, faction/economy/quest scaffolds.

## Separation of Concerns (Future State)

-   `frontend/` – Presentation + minimal command dispatch
-   `backend/` – All HTTP endpoints + asynchronous world simulation (queue-triggered world event processors + NPC ticks), heavier domain logic
-   `shared/` (expanding) – Currently exports telemetry events + dual entry points; will accrete graph helpers, validation schemas, and MCP tool type definitions

### Shared Package Entry Points (Browser vs Backend)

The `@atlas/shared` workspace now exposes **two entry points** to keep the frontend bundle free of Node‑only dependencies:

-   `index.ts` (default / backend): full export surface, including telemetry initialization that references Node built‑ins (`node:crypto`) and the Azure Application Insights SDK.
-   `index.browser.ts` (browser-mapped via the `"browser"` field in `shared/package.json`): minimal, currently exports only canonical telemetry event name constants. It deliberately omits telemetry initialization and any code touching Node APIs.

Bundlers (Vite/Rollup) automatically substitute the browser build when targeting the frontend, preventing accidental inclusion of heavy or incompatible modules. When adding new shared utilities for the frontend, export them from `index.browser.ts` **only if** they are:

1. Pure TypeScript/JS (no dynamic `require`, no Node built‑ins like `fs`, `net`, `crypto` beyond standard web APIs).
2. Side‑effect free (no environment inspection or global initialization).
3. Stable (domain constants, pure functions, type definitions).

If a utility requires conditional behavior (different in backend vs browser), prefer a thin adapter in the frontend rather than branching logic inside shared code, to keep the browser surface auditable and tree‑shakable.

## Data & World Graph Principles

-   Stable GUIDs for all nodes (players, rooms, NPCs)
-   Exits encoded as edges with semantic direction labels (`north`, `up`, etc.)
-   Events optionally stored as vertices or external log for replay/analytics
-   Prefer idempotent mutations: processors verify current state before applying changes
-   **Dual persistence pattern (ADR-002)**: Immutable world structure in Cosmos DB Gremlin (locations, exits, spatial relationships); mutable player data and events in Cosmos DB SQL API (players, inventory, description layers, world events).
-   Planned multi‑scale spatial layer (see `../modules/geospatial-and-hydrology.md`) introducing Region, WaterBody, and RiverSegment vertices; early traversal code should avoid assumptions that all traversable context fits only in `Location` properties.
-   Tokenless description layering (see `../modules/description-layering-and-variation.md`) keeps base prose immutable; variation (weather, faction displays, structural damage) is additive via validated layers.
-   Partition key strategy: single logical partition during Mosswell bootstrap (MVP concession) with documented region sharding migration path (see `../adr/ADR-002-graph-partition-strategy.md` and Appendix in `../adr/ADR-001-mosswell-persistence-layering.md`).

## Cosmos DB SQL API Containers

The dual persistence pattern (ADR-002) uses Cosmos DB SQL API for mutable player data and event logs, complementing the Gremlin graph used for immutable world structure.

**Containers:**

-   **`players`** (PK: `/id`) – Player documents with GUID as partition key. Each player's mutable state (current location reference, session data) colocated by player ID.
-   **`inventory`** (PK: `/playerId`) – Inventory items partitioned by player GUID. All items for a player colocated for efficient queries.
-   **`descriptionLayers`** (PK: `/locationId`) – Description variation layers partitioned by location GUID. Weather, structural, and faction-specific overlays colocated with their location context.
-   **`worldEvents`** (PK: `/scopeKey`) – World event log using scope pattern (`loc:<id>` or `player:<id>`) for efficient timeline queries. See [world-event-contract.md](world-event-contract.md) for envelope specification.

**Access pattern:** Use `@azure/cosmos` SDK with Managed Identity (preferred) or Key Vault secret. Environment variables configured in Bicep (see `.github/copilot-instructions.md` Section 5 for complete configuration details).

## Security & Identity Roadmap

-   Short term: Key Vault secret injection for Cosmos key
-   Mid term: System-assigned managed identity for SWA + Functions with data plane RBAC
-   Long term: Microsoft Entra External Identities for player auth; claims map to player vertex

### External Identity Upgrade Flow (Preview)

Upgrade path (guest → linked identity) will remain deferred until traversal persistence is stable. Planned minimal contract:

1. Guest session issues `playerGuid` (already implemented).
2. Client obtains external auth token (Microsoft Entra External Identities) off-band.
3. `POST /player/link` supplies token; backend validates & maps stable `sub` → existing guest `playerGuid` (no new player row created).
4. Idempotency: repeated link attempts for same `sub` return 200 + existing mapping.
5. Telemetry: `Auth.Player.Upgraded` emitted exactly once per mapping; subsequent calls emit `Player.Get` only.

Gating Conditions (before implementation):

-   Traversal & movement telemetry shipping (ensures onboarding instrumentation baseline).
-   Secret / managed identity flow for Cosmos active (avoid embedding token logic early).
-   Decision on whether multi-provider auth is needed at MVP; if deferred, design for future provider expansion via provider prefix in stored external ID.

Full flow diagram will be added here once an Entra app registration is provisioned (avoid speculative drift now).

## Observability Roadmap

-   Introduce Application Insights (function invocation traces, dependency calls)
-   Custom events: player command issued, world event processed, NPC action resolved
-   Sampling strategy to stay within free tier

## Agentic AI & MCP Layer (Preview)

Early AI integration will adopt a **Model Context Protocol (MCP)** tooling layer instead of embedding raw model prompts inside gameplay Functions. Rationale: prevent prompt sprawl, enable least‑privilege access, and keep the deterministic world model authoritative.

Stage M3 (planned) introduces **read‑only MCP servers** (all advisory, no mutations):

-   `world-query-mcp` – Structured room / player / event fetch (no direct DB exposure to prompts)
-   `prompt-template-mcp` – Versioned prompt template registry (hash + semantic name)
-   `telemetry-mcp` – Standardized AI usage & decision logging

Later phases add controlled proposal endpoints (`world-mutation-mcp`) plus retrieval (`lore-memory-mcp`) and simulation planners. All AI outputs remain **advisory** until validated by deterministic rules (schema, safety, invariants) and only then materialize as domain events.

See `agentic-ai-and-mcp.md` for the full roadmap and server inventory.

### World Event Contract

<<<<<<< HEAD
Queued evolution relies on a `WorldEvent` envelope processed by queue-triggered Functions. The contract specification lives in [`world-event-contract.md`](./world-event-contract.md) and is now **IMPLEMENTED** with:

-   Queue processor at [`backend/src/functions/queueProcessWorldEvent.ts`](../../backend/src/functions/queueProcessWorldEvent.ts)
-   Zod schema validation at [`shared/src/events/worldEventSchema.ts`](../../shared/src/events/worldEventSchema.ts)
-   Idempotency enforcement and telemetry (`World.Event.Processed`, `World.Event.Duplicate`)
-   Full test coverage at [`backend/test/worldEventProcessor.test.ts`](../../backend/test/worldEventProcessor.test.ts)

See the contract doc for envelope structure, type namespace, validation flow, and cutover checklist for transitioning HTTP handlers to event-based processing.
=======
Queued evolution (post-MVP) relies on a `WorldEventEnvelope` contract processed by queue-triggered Functions. A dedicated specification now lives in `world-event-contract.md`. Early HTTP handlers that _simulate_ events should shape objects to this contract to reduce refactor friction.

Note: The legacy `WorldEvent` interface in `domainModels.ts` is for SQL persistence of event history; the queue contract uses `WorldEventEnvelope` with Zod validation. See `world-event-contract.md` for details on the intentional separation.
>>>>>>> 81e99640

## Why This Document Exists

Other documents (like `mvp-azure-architecture.md`) dive into concrete resource diagrams and playtest priorities. This page remains stable as a high‑level reference so links such as "Architecture Overview" do not break as tactical details shift.

## Implementation to Design Mapping

| Implementation File | Design Documentation | Notes |
|---------------------|----------------------|-------|
| `backend/src/functions/ping.ts` | [M0 Closure Summary](../milestones/M0-closure-summary.md#ping-service-liveness) | Service liveness health check |
| `backend/src/functions/bootstrapPlayer.ts` | [M0 Closure Summary](../milestones/M0-closure-summary.md#guest-guid-bootstrap) | Idempotent player creation |
| `backend/src/functions/queueProcessWorldEvent.ts` | [World Event Contract](./world-event-contract.md) | Queue-triggered event processor |
| `backend/src/functions/playerMove.ts` | [Navigation & Traversal](../modules/navigation-and-traversal.md) | Movement command handler |
| `backend/src/functions/locationLook.ts` | [Exits](./exits.md), [Direction Resolution](./direction-resolution-rules.md) | Location inspection command |
| `backend/src/functions/linkRooms.ts` | [Exit Edge Management](../developer-workflow/edge-management.md) | Room connection utility |
| `backend/src/functions/getExits.ts` | [Exits](./exits.md) | Exit retrieval endpoint |
| `shared/src/telemetry.ts` | [Observability](../observability.md), [M0 Closure](../milestones/M0-closure-summary.md#telemetry-scaffold) | Canonical telemetry framework |
| `backend/src/repos/locationRepository.ts` | [ADR-001](../adr/ADR-001-mosswell-persistence-layering.md), [Location Version Policy](./location-version-policy.md) | Location persistence abstraction |
| `backend/src/repos/playerRepository.ts` | [ADR-003](../adr/ADR-003-player-location-edge-groundwork.md) | Player persistence abstraction |
| `backend/src/repos/exitRepository.ts` | [Exits](./exits.md), [Edge Management](../developer-workflow/edge-management.md) | Exit edge persistence |

## Related Docs

-   `mvp-azure-architecture.md` – Concrete MVP resource layout & playtest priorities
-   `world-event-contract.md` – World event envelope specification & queue cutover plan
-   `location-version-policy.md` – Exit changes do not affect location version
-   `direction-resolution-rules.md` – Authoritative rules for direction normalization (ambiguous cases, typo tolerance, relative directions)
-   `exits.md` – Exit edge invariants and creation/removal flow
-   `agentic-ai-and-mcp.md` – AI integration via Model Context Protocol
-   `../modules/world-rules-and-lore.md` – Narrative & systemic framing
-   `../modules/navigation-and-traversal.md` – Movement & graph traversal semantics
-   `../modules/quest-and-dialogue-trees.md` – Narrative branching concepts
-   `../adr/ADR-002-graph-partition-strategy.md` – Detailed partition key decision & migration plan
-   `../adr/ADR-001-mosswell-persistence-layering.md` – Mosswell persistence (includes partition strategy appendix)
-   `../adr/ADR-003-player-location-edge-groundwork.md` – Player-location edge migration design
-   `../milestones/M0-closure-summary.md` – M0 Foundation milestone completion
-   `../developer-workflow/edge-management.md` – Exit edge management workflow

---

_Last updated: 2025-10-22 (updated status accuracy date, added world event processor + Cosmos SQL API containers section, reflected dual persistence pattern)_<|MERGE_RESOLUTION|>--- conflicted
+++ resolved
@@ -146,7 +146,6 @@
 
 ### World Event Contract
 
-<<<<<<< HEAD
 Queued evolution relies on a `WorldEvent` envelope processed by queue-triggered Functions. The contract specification lives in [`world-event-contract.md`](./world-event-contract.md) and is now **IMPLEMENTED** with:
 
 -   Queue processor at [`backend/src/functions/queueProcessWorldEvent.ts`](../../backend/src/functions/queueProcessWorldEvent.ts)
@@ -155,11 +154,6 @@
 -   Full test coverage at [`backend/test/worldEventProcessor.test.ts`](../../backend/test/worldEventProcessor.test.ts)
 
 See the contract doc for envelope structure, type namespace, validation flow, and cutover checklist for transitioning HTTP handlers to event-based processing.
-=======
-Queued evolution (post-MVP) relies on a `WorldEventEnvelope` contract processed by queue-triggered Functions. A dedicated specification now lives in `world-event-contract.md`. Early HTTP handlers that _simulate_ events should shape objects to this contract to reduce refactor friction.
-
-Note: The legacy `WorldEvent` interface in `domainModels.ts` is for SQL persistence of event history; the queue contract uses `WorldEventEnvelope` with Zod validation. See `world-event-contract.md` for details on the intentional separation.
->>>>>>> 81e99640
 
 ## Why This Document Exists
 
