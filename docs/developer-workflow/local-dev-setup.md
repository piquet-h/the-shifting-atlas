# Local Development Setup

This guide shows how to run the frontend SPA and the unified backend Azure Functions app.

## Prerequisites

-   Node.js >= 20
-   (Optional) Azure Functions Core Tools v4 (the SWA CLI will auto‑install if missing)

## Install Dependencies (Per Package)

The repository previously used a single root workspaces install. That indirection has been removed to make dependency graphs explicit and speed up cold boot.

Install each package directly (order does not matter):

```bash
cd frontend && npm install
cd ../backend && npm install
```

Why: keeping installs scoped prevents stale transitive locks from masking missing peer deps and reduces accidental cross‑package coupling. The root `package.json` now only carries shared scripts/metadata (no aggregate install step required).

### Accessing Internal GitHub Packages

The project consumes the `@piquet-h/shared` package from GitHub Packages. The committed root `.npmrc` only declares registry mappings; **it does not include credentials**.

Authentication paths:

1. CI / GitHub Actions: `actions/setup-node` injects auth automatically via `NODE_AUTH_TOKEN` (no action required).
2. Local (recommended): create or update your user-level `~/.npmrc`:

    ```bash
    @piquet-h:registry=https://npm.pkg.github.com
    //npm.pkg.github.com/:_authToken=<YOUR_GH_PAT_WITH_read:packages>
    ```

3. Local (ephemeral): export an environment variable for this shell session:

    ```bash
    export NODE_AUTH_TOKEN=<YOUR_GH_PAT_WITH_read:packages>
    ```

PAT Scope Requirements: `read:packages` (and `write:packages` only if you intend to publish). Avoid committing any auth line to the repository `.npmrc`—it’s intentionally absent for security.

If you see `401 Unauthorized` while installing, verify the token scope and that you’re not behind a proxy stripping headers.

## Run Frontend & Backend (Recommended)

Use two terminals (after installing each package):

```bash
cd frontend && npm run dev        # Vite dev server → http://localhost:5173
cd backend  && npm start          # Functions host → http://localhost:7071
```

Test an API route (implemented `ping`):

```bash
curl http://localhost:7071/api/ping
```

If you require same‑origin local auth flows, configure a Vite proxy that forwards `/api` → `http://localhost:7071` instead of relying on the SWA emulator.

## Frontend Only

```bash
cd frontend
npm run dev
```

## Backend

Queue/world logic (Service Bus, timers) will incrementally land here; HTTP endpoints already reside in this package.

```bash
cd backend
npm install
npm run build
npm start
```

## Type Checking & Builds

Run type checks in each package:

```bash
cd frontend && npm run typecheck
cd backend && npm run typecheck
cd shared && npm run typecheck
```

Build production frontend bundle:

```bash
cd frontend
npm run build
```

## Code Style

Code formatting (indentation, quotes, commas, semicolons) is fully automated:

-   Run `npm run format` before committing to apply Prettier.
-   CI will fail if formatting drifts—no need to memorize specific style rules.
-   Configure your editor for “Format on Save” with Prettier + EditorConfig enabled.

## Cosmos (Gremlin + SQL) via Managed Identity

Cosmos DB access now uses Azure AD (Managed Identity in Azure; your developer identity locally). There is **no key mode**.

Local steps:

1. Ensure you have Azure CLI installed and run `az login` (once per dev session).
2. Set `PERSISTENCE_MODE=cosmos` and Gremlin/SQL endpoint + database env vars in `.env.development`.
3. Start the emulator / Functions as usual. The first Gremlin query will acquire an AAD token via `DefaultAzureCredential`.

If you see `Failed to acquire AAD token for Cosmos Gremlin.` re-run `az login` or verify your account has the Cosmos DB Data Contributor role in the target subscription.

## Seeding the World Graph

An idempotent seed script is provided for initializing anchor locations and exits in the world graph. The script is safe to re-run and will not create duplicate vertices or edges.

**For detailed usage, see [Mosswell Bootstrap Script](./mosswell-bootstrap-script.md).**

### Quick Start

```bash
# Seed to Cosmos DB (production)
cd backend
npm run seed:production

# Or using direct invocation
cd backend
npx tsx scripts/seed-production.ts
```

### Prerequisites

- Backend dependencies must be installed: `cd backend && npm install`
- For Cosmos mode: Azure CLI authentication (`az login`) and appropriate Cosmos DB environment variables configured in `local.settings.json`
- `PERSISTENCE_MODE=cosmos` must be set (or use `npm run use:cosmos` to switch)

### Idempotency

The script uses the `seedWorld` function which provides idempotency through:
- `locationRepository.upsert()` - Creates or updates location vertices without duplicates
- `locationRepository.ensureExit()` - Creates exits only if they don't already exist

Re-running the script will:
- Update existing location metadata if content hash changed
- Skip creating exits that already exist
- Not create duplicate vertices or edges

See [Mosswell Bootstrap Script](./mosswell-bootstrap-script.md) for complete documentation including:
- Detailed usage examples
- Troubleshooting guide
- Performance considerations
- Integration with CI/CD

## Common Troubleshooting

| Symptom                                        | Fix                                                             |
| ---------------------------------------------- | --------------------------------------------------------------- |
| Port 5173 in use                               | Close previous Vite instance or set a custom port via `--port`. |
| Functions host fails to start                  | Reinstall dependencies or ensure Node 20+.                      |
| 404 on `/api/...` while using plain `vite dev` | Configure Vite proxy to backend (see `vite.config.ts`).         |

<<<<<<< HEAD
## Related Documentation

- [Mosswell Bootstrap Script](./mosswell-bootstrap-script.md) – Detailed world seeding guide
- [Mosswell Repository Interfaces](./mosswell-repository-interfaces.md) – Persistence contracts & patterns
- [Mosswell Migration Workflow](./mosswell-migration-workflow.md) – Evolving world data safely
- [Player Bootstrap Flow](./player-bootstrap-flow.md) – Player onboarding sequence
- [Architecture Overview](../architecture/overview.md) – High-level system architecture
=======
## E2E Integration Tests (Cosmos DB)

End-to-end integration tests validate full traversal and persistence flows against real Cosmos DB (Gremlin + SQL API).

### Running E2E Tests

```bash
cd backend

# Run E2E tests against Cosmos DB
PERSISTENCE_MODE=cosmos npm run test:e2e
```

### Environment Setup for E2E Tests

E2E tests require Cosmos DB connection configuration. Recommended approach: use separate test database.

**Environment Variables:**

```bash
# Test-specific Cosmos endpoints (preferred)
COSMOS_GREMLIN_ENDPOINT_TEST=https://your-test-cosmos.documents.azure.com:443/
COSMOS_SQL_ENDPOINT_TEST=https://your-test-cosmos.documents.azure.com:443/
COSMOS_DATABASE_TEST=game-test
COSMOS_SQL_DATABASE_TEST=game-docs-test

# Or fallback to production endpoints (use with caution)
COSMOS_GREMLIN_ENDPOINT=https://cosmosgraph-atlas.documents.azure.com:443/
COSMOS_SQL_ENDPOINT=https://cosmossql-atlas.documents.azure.com:443/
COSMOS_GREMLIN_DATABASE=game
COSMOS_SQL_DATABASE=game-docs

# Required for all Cosmos operations
PERSISTENCE_MODE=cosmos
```

**Authentication:**
- Local: `az login` (uses your Azure AD identity)
- CI: Managed Identity or Service Principal with Cosmos DB Data Contributor role

### Test Database Strategy

**Recommended:** Use a dedicated test database (`game-test`, `game-docs-test`) that can be wiped between test runs.

**Test Data Cleanup:**
- Current implementation logs test entity IDs for monitoring
- Manual cleanup: use logged IDs to remove test data via Azure Portal or scripts
- Future enhancement: automated cleanup when repository delete methods are available

### Performance Targets (p95)

E2E tests track performance metrics against acceptance criteria:
- Full suite: <90s
- Single move operation: <500ms
- LOOK query: <200ms

**Note:** Performance may vary based on Cosmos DB provisioning (RU/s) and network latency.

### CI Integration Policy

Per issue #170 acceptance criteria:

- **On PR:** Run unit tests only (fast feedback)
- **On merge to main:** Run E2E suite (post-merge validation)
- **Nightly:** Run E2E + extended scenarios (cost-optimized)

This policy balances CI speed with comprehensive validation while managing Cosmos DB costs.

### Test Coverage

E2E tests validate:
- ✓ World seeding (≥5 locations with exits)
- ✓ Player bootstrap → location lookup → first LOOK (cold start)
- ✓ Multi-hop traversal (move 3+ times, verify location updates)
- ✓ Exit validation (missing exits return errors)
- ✓ Concurrent operations (2+ players moving simultaneously)
- ✓ Telemetry emission (Application Insights integration)
- ✓ Cosmos throttling tolerance (429 retry handling)
- ✓ Partition key strategy (per ADR-002)
>>>>>>> 65b4c8a8

## Next Steps

-   Add Service Bus + Cosmos integration (see architecture docs) once APIs are stable.
<!-- Removed forward-looking note about introducing GitHub Actions automation (workflows already exist; YAML is source of truth). -->

See also: `branching-strategy.md` for workflow guidance.

---

Changelog (doc only):

-   2025-10-19: Converted from root workspaces install to per‑package explicit installs; removed `--workspaces` examples; clarified rationale.<|MERGE_RESOLUTION|>--- conflicted
+++ resolved
@@ -165,7 +165,6 @@
 | Functions host fails to start                  | Reinstall dependencies or ensure Node 20+.                      |
 | 404 on `/api/...` while using plain `vite dev` | Configure Vite proxy to backend (see `vite.config.ts`).         |
 
-<<<<<<< HEAD
 ## Related Documentation
 
 - [Mosswell Bootstrap Script](./mosswell-bootstrap-script.md) – Detailed world seeding guide
@@ -173,7 +172,6 @@
 - [Mosswell Migration Workflow](./mosswell-migration-workflow.md) – Evolving world data safely
 - [Player Bootstrap Flow](./player-bootstrap-flow.md) – Player onboarding sequence
 - [Architecture Overview](../architecture/overview.md) – High-level system architecture
-=======
 ## E2E Integration Tests (Cosmos DB)
 
 End-to-end integration tests validate full traversal and persistence flows against real Cosmos DB (Gremlin + SQL API).
@@ -253,7 +251,6 @@
 - ✓ Telemetry emission (Application Insights integration)
 - ✓ Cosmos throttling tolerance (429 retry handling)
 - ✓ Partition key strategy (per ADR-002)
->>>>>>> 65b4c8a8
 
 ## Next Steps
 
