--- conflicted
+++ resolved
@@ -28,7 +28,6 @@
 
 ## 4. Immediate Next Actions (ordered)
 
-<<<<<<< HEAD
 1. Decide & document versioning (#229).
 2. Remove partial OTel tracing (#311) then configure sampling (#315).
 3. Inject operationId + correlationId into domain events (#316).
@@ -36,22 +35,12 @@
 5. Description telemetry emission (#152) → hash baseline (#153).
 6. World event handlers registry (#258).
 7. Implement timing helper (#353) if extra latency granularity still needed.
-=======
-1. Implement exporter + sampling together (#311 + #315) for span volume insight.
-2. Cost estimation interface (#302) then calculator (#303).
-3. Event correlation enhancement (#316) once exporter live.
-4. Description telemetry emission (#152) → hash baseline (#153).
-5. World event handlers registry (#258).
->>>>>>> ec0e950a
 
 ## 5. Decision Queue (unresolved)
 
 -   Sampling default ratio for production (proposed 0.15 – confirm after initial data).
-<<<<<<< HEAD
 -   Versioning prefix final form (`/api/v1/` vs `/v1/`) + deprecation window for legacy routes.
 -   Whether timing helper is required pre‑M2 exit or can defer.
-=======
->>>>>>> ec0e950a
 
 ## 6. Defer / Non-Blocking (post‑M2 or if time remains)
 
@@ -62,15 +51,10 @@
 -   [x] Registry & base telemetry (#10, #79, #71, #41)
 -   [x] Dead-letter foundation (#257)
 -   [x] Pricing & override infra (#300)
-<<<<<<< HEAD
 -   [ ] Versioning decision (#229)
 -   [ ] OTel removal & consolidation (#311)
 -   [ ] App Insights sampling configured (#315)
 -   [ ] Event correlation (operationId + correlationId) (#316)
-=======
--   [x] API modernization (Epic #228: #230–#233 complete; #229 not needed)
--   [ ] Exporter + sampling (#311, #315)
->>>>>>> ec0e950a
 -   [ ] Cost estimation → aggregation → guardrail (#302–#305)
 -   [ ] Move success rate + RU/latency dashboard query
 -   [ ] Description telemetry start (#152)
@@ -79,11 +63,7 @@
 
 ## 8. One-Line Status
 
-<<<<<<< HEAD
 Foundations locked; milestone success now hinges on versioning decision, consolidation (OTel removal + sampling), cost aggregation path, correlation enrichment, and initial description + world event processing layers.
-=======
-Foundations locked; milestone success now hinges on tracing exporter/sampling, cost aggregation path, and initial description + world event processing layers.
->>>>>>> ec0e950a
 
 ---
 
