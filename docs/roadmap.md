# Roadmap Implementation Order

Source of truth: `roadmap/implementation-order.json`

| Order | Issue | Title | Milestone | Scope | Type | Status |
| ----- | ----- | ----- | --------- | ----- | ---- | ------ |
| 1 | #4 | Implement Cosmos Gremlin Location Persistence |  | scope:world | feature | Done |
| 2 | #7 | Player Bootstrap & Persistence |  | scope:world | feature | Todo |
| 3 | #5 | Introduce EXIT Edge Model & Link Rooms |  | scope:traversal | feature | Todo |
| 4 | #6 | Movement Command (HttpMovePlayer) |  | scope:traversal | feature | Todo |
| 5 | #9 | LOOK Command (HttpLook) |  | scope:traversal | feature | Todo |
| 6 | #8 | Exits Summary Cache Generation Utility |  | scope:traversal | feature | Todo |
| 7 | #13 | Direction Normalization Utility (Stage 1) |  | scope:traversal | feature | Todo |
| 8 | #12 | Seed Script: Anchor Locations & Exits |  | scope:devx | feature | Todo |
| 9 | #15 | Smoke Test Script (Movement Loop) |  | scope:devx | test | Todo |
| 10 | #14 | Integration Test Harness (Traversal + Persistence) |  | scope:devx | test |  |
| 11 | #10 | Telemetry Event Registry Expansion |  | scope:observability | feature | Todo |
| 12 | #11 | Gremlin RU & Latency Telemetry Wrapper |  | scope:observability | feature | Todo |
<<<<<<< HEAD
| 13 | #22 | Automate implementation order assignment for new issues using Copilot |  |  | enhancement | In progress |
| 14 | #21 | Remove text in logged in header |  |  | enhancement | Todo |
| 15 | #24 | "Create your explorer" fails |  |  | bug | Done |
| 16 | #26 | ✨ Set up Copilot instructions |  |  | enhancement | Todo |
=======
| 13 | #22 | Automate implementation order assignment for new issues using Copilot |  |  | enhancement | Done |
| 14 | #26 | ✨ Set up Copilot instructions |  |  | enhancement | In progress |
| 15 | #21 | Remove text in logged in header |  |  | enhancement | Todo |
| 16 | #24 | "Create your explorer" fails |  |  | bug | Done |
>>>>>>> 45e976e2

## Next Up

| Order | Issue | Status | Title |
| ----- | ----- | ------ | ----- |
| 2 | #7 | Todo | Player Bootstrap & Persistence |
| 3 | #5 | Todo | Introduce EXIT Edge Model & Link Rooms |
| 4 | #6 | Todo | Movement Command (HttpMovePlayer) |
| 5 | #9 | Todo | LOOK Command (HttpLook) |
| 6 | #8 | Todo | Exits Summary Cache Generation Utility |

<<<<<<< HEAD
Last sync: 2025-09-28T09:36:58.141Z
=======
Last sync: 2025-09-28T09:40:45.442Z
>>>>>>> 45e976e2
<|MERGE_RESOLUTION|>--- conflicted
+++ resolved
@@ -16,17 +16,10 @@
 | 10 | #14 | Integration Test Harness (Traversal + Persistence) |  | scope:devx | test |  |
 | 11 | #10 | Telemetry Event Registry Expansion |  | scope:observability | feature | Todo |
 | 12 | #11 | Gremlin RU & Latency Telemetry Wrapper |  | scope:observability | feature | Todo |
-<<<<<<< HEAD
-| 13 | #22 | Automate implementation order assignment for new issues using Copilot |  |  | enhancement | In progress |
-| 14 | #21 | Remove text in logged in header |  |  | enhancement | Todo |
-| 15 | #24 | "Create your explorer" fails |  |  | bug | Done |
-| 16 | #26 | ✨ Set up Copilot instructions |  |  | enhancement | Todo |
-=======
 | 13 | #22 | Automate implementation order assignment for new issues using Copilot |  |  | enhancement | Done |
 | 14 | #26 | ✨ Set up Copilot instructions |  |  | enhancement | In progress |
 | 15 | #21 | Remove text in logged in header |  |  | enhancement | Todo |
 | 16 | #24 | "Create your explorer" fails |  |  | bug | Done |
->>>>>>> 45e976e2
 
 ## Next Up
 
@@ -38,8 +31,4 @@
 | 5 | #9 | Todo | LOOK Command (HttpLook) |
 | 6 | #8 | Todo | Exits Summary Cache Generation Utility |
 
-<<<<<<< HEAD
-Last sync: 2025-09-28T09:36:58.141Z
-=======
-Last sync: 2025-09-28T09:40:45.442Z
->>>>>>> 45e976e2
+Last sync: 2025-09-28T09:40:45.442Z