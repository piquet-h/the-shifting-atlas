# Roadmap Implementation Order

Source of truth: `roadmap/implementation-order.json`

<<<<<<< HEAD
| Order | Issue | Title                                                                 | Milestone | Scope               | Type         | Status      |
| ----- | ----- | --------------------------------------------------------------------- | --------- | ------------------- | ------------ | ----------- |
| 1     | #4    | Implement Cosmos Gremlin Location Persistence                         |           | scope:world         | feature      | Done        |
| 2     | #7    | Player Bootstrap & Persistence                                        |           | scope:world         | feature      | In progress |
| 3     | #49   | Managed Identity & Key Vault Secret Management Baseline               |           | scope:security      | type:infra   |             |
| 4     | #5    | Introduce EXIT Edge Model & Link Rooms                                |           | scope:traversal     | feature      | Todo        |
| 5     | #6    | Movement Command (HttpMovePlayer)                                     |           | scope:traversal     | feature      | Todo        |
| 6     | #9    | LOOK Command (HttpLook)                                               |           | scope:traversal     | feature      | Todo        |
| 7     | #13   | Direction Normalization Utility (Stage 1)                             |           | scope:traversal     | feature      | Todo        |
| 8     | #33   | Landmark & Semantic Direction Normalization (N2)                      |           | scope:traversal     | feature      | Todo        |
| 9     | #34   | Relative Direction Handling (N3)                                      |           | scope:traversal     | feature      | Done        |
| 10    | #48   | Exit Proposal Staging Store                                           |           | scope:traversal     | feature      | Todo        |
| 11    | #35   | Exit Generation Fallback & Event Emission (N4)                        |           | scope:traversal     | feature      | Todo        |
| 12    | #8    | Exits Summary Cache Generation Utility                                |           | scope:traversal     | feature      | Todo        |
| 13    | #12   | Seed Script: Anchor Locations & Exits                                 |           | scope:devx          | feature      | Todo        |
| 14    | #15   | Smoke Test Script (Movement Loop)                                     |           | scope:devx          | test         | Todo        |
| 15    | #14   | Integration Test Harness (Traversal + Persistence)                    |           | scope:devx          | test         |             |
| 16    | #10   | Telemetry Event Registry Expansion                                    |           | scope:observability | feature      | Todo        |
| 17    | #11   | Gremlin RU & Latency Telemetry Wrapper                                |           | scope:observability | feature      | Todo        |
| 18    | #45   | World Event Queue Processor Skeleton                                  |           | scope:systems       | feature      | Todo        |
| 19    | #40   | Lore Canonical Fact Store (CRUD + Versioning)                         |           | scope:world         | feature      | Todo        |
| 20    | #36   | Biome & Environmental Tag Registry Scaffold                           |           | scope:world         | feature      | Todo        |
| 21    | #44   | Description Layering Engine & Render Pipeline                         |           | scope:world         | feature      | Todo        |
| 22    | #37   | Prompt Template Registry & Versioned Metadata                         |           | scope:ai            | feature      | Todo        |
| 23    | #38   | MCP Read-Only Servers: world-query & lore-memory                      |           | scope:mcp           | feature      | Todo        |
| 24    | #41   | Application Insights Correlation & OpenTelemetry Wiring               |           | scope:observability | infra        | Todo        |
| 25    | #50   | AI Cost & Token Usage Telemetry + Budget Guardrails                   |           | scope:observability | type:feature |             |
| 26    | #46   | Telemetry MCP Server (Read-Only)                                      |           | scope:mcp           | feature      | Todo        |
| 27    | #52   | Learn more page                                                       |           |                     | enhancement  | Todo        |
| 28    | #39   | AI Structured Response Validator & Schema Gate                        |           | scope:ai            | feature      | Todo        |
| 29    | #47   | AI Moderation Pipeline Phase 1                                        |           | scope:ai            | feature      | Todo        |
| 30    | #42   | Security Baseline: Rate Limiting & Input Validation                   |           | scope:security      | infra        | Todo        |
| 31    | #22   | Automate implementation order assignment for new issues using Copilot |           | scope:devx          | enhancement  | Done        |
| 32    | #26   | ✨ Set up Copilot instructions                                        |           | scope:devx          | enhancement  | Done        |
| 33    | #21   | Remove text in logged in header                                       |           | scope:devx          | enhancement  | Done        |
| 34    | #24   | "Create your explorer" fails                                          |           | scope:world         | bug          | Done        |
| 35    | #28   | Frontend Managed API not deploying properly                           |           | scope:devx          | bug          | Done        |
| 36    | #30   | Ensure correct Issue board status in Projects                         |           | scope:devx          | enhancement  | Done        |
| 37    | #17   | DI Suitability Report                                                 |           | scope:devx          | docs         |             |
| 38    | #53   | Rooms discovered should be dynamic and renamed                        |           |                     |              | Todo        |
| 39    | #55   | Player Command Intent Schema & Validator (PI-0)                       |           |                     |              |             |
| 40    | #56   | Heuristic Player Command Parser Design (PI-0)                         |           |                     |              |             |
| 41    | #57   | Managed API Player Command Endpoint Contract (PI-2 Prep)              |           |                     |              |             |
| 42    | #58   | Clarification Loop Interaction Design (PI-2)                          |           |                     |              |             |
| 43    | #59   | Player Command Telemetry & Evaluation Harness (PI-0/PI-1)             |           |                     |              |             |
| 44    | #60   | Local LLM Intent Extraction Design (PI-1)                             |           |                     |              |             |
=======
| Order | Issue | Title | Milestone | Scope | Type | Status |
| ----- | ----- | ----- | --------- | ----- | ---- | ------ |
| 1 | #4 | Implement Cosmos Gremlin Location Persistence |  | scope:world | feature | Done |
| 2 | #7 | Player Bootstrap & Persistence |  | scope:world | feature | In progress |
| 3 | #49 | Managed Identity & Key Vault Secret Management Baseline |  | scope:security | type:infra |  |
| 4 | #5 | Introduce EXIT Edge Model & Link Rooms |  | scope:traversal | feature | Todo |
| 5 | #6 | Movement Command (HttpMovePlayer) |  | scope:traversal | feature | Todo |
| 6 | #9 | LOOK Command (HttpLook) |  | scope:traversal | feature | Todo |
| 7 | #13 | Direction Normalization Utility (Stage 1) |  | scope:traversal | feature | Todo |
| 8 | #33 | Landmark & Semantic Direction Normalization (N2) |  | scope:traversal | feature | Todo |
| 9 | #34 | Relative Direction Handling (N3) |  | scope:traversal | feature | Done |
| 10 | #48 | Exit Proposal Staging Store |  | scope:traversal | feature | Todo |
| 11 | #35 | Exit Generation Fallback & Event Emission (N4) |  | scope:traversal | feature | Todo |
| 12 | #55 | Player Command Intent Schema & Validator (PI-0) |  | scope:systems | feature | Todo |
| 13 | #8 | Exits Summary Cache Generation Utility |  | scope:traversal | feature | Todo |
| 14 | #12 | Seed Script: Anchor Locations & Exits |  | scope:devx | feature | Todo |
| 15 | #15 | Smoke Test Script (Movement Loop) |  | scope:devx | test | Todo |
| 16 | #14 | Integration Test Harness (Traversal + Persistence) |  | scope:devx | test |  |
| 17 | #10 | Telemetry Event Registry Expansion |  | scope:observability | feature | Todo |
| 18 | #11 | Gremlin RU & Latency Telemetry Wrapper |  | scope:observability | feature | Todo |
| 19 | #45 | World Event Queue Processor Skeleton |  | scope:systems | feature | Todo |
| 20 | #40 | Lore Canonical Fact Store (CRUD + Versioning) |  | scope:world | feature | Todo |
| 21 | #36 | Biome & Environmental Tag Registry Scaffold |  | scope:world | feature | Todo |
| 22 | #44 | Description Layering Engine & Render Pipeline |  | scope:world | feature | Todo |
| 23 | #37 | Prompt Template Registry & Versioned Metadata |  | scope:ai | feature | Todo |
| 24 | #38 | MCP Read-Only Servers: world-query & lore-memory |  | scope:mcp | feature | Todo |
| 25 | #41 | Application Insights Correlation & OpenTelemetry Wiring |  | scope:observability | infra | Todo |
| 26 | #50 | AI Cost & Token Usage Telemetry + Budget Guardrails |  | scope:observability | type:feature |  |
| 27 | #46 | Telemetry MCP Server (Read-Only) |  | scope:mcp | feature | Todo |
| 28 | #52 | Learn more page |  |  | enhancement | Todo |
| 29 | #39 | AI Structured Response Validator & Schema Gate |  | scope:ai | feature | Todo |
| 30 | #47 | AI Moderation Pipeline Phase 1 |  | scope:ai | feature | Todo |
| 31 | #42 | Security Baseline: Rate Limiting & Input Validation |  | scope:security | infra | Todo |
| 32 | #22 | Automate implementation order assignment for new issues using Copilot |  | scope:devx | enhancement | Done |
| 33 | #26 | ✨ Set up Copilot instructions |  | scope:devx | enhancement | Done |
| 34 | #21 | Remove text in logged in header |  | scope:devx | enhancement | Done |
| 35 | #24 | "Create your explorer" fails |  | scope:world | bug | Done |
| 36 | #28 | Frontend Managed API not deploying properly |  | scope:devx | bug | Done |
| 37 | #30 | Ensure correct Issue board status in Projects |  | scope:devx | enhancement | Done |
| 38 | #17 | DI Suitability Report |  | scope:devx | docs |  |
| 39 | #53 | Rooms discovered should be dynamic and renamed |  |  |  | Todo |
| 40 | #56 | Heuristic Player Command Parser Design (PI-0) |  | scope:systems | feature | Todo |
| 41 | #57 | Managed API Player Command Endpoint Contract (PI-2 Prep) |  | scope:systems | feature | Todo |
>>>>>>> 164c5417

## Next Up

| Order | Issue | Status | Title |
| ----- | ----- | ------ | ----- |
| 2 | #7 | In progress | Player Bootstrap & Persistence |
| 3 | #49 |  | Managed Identity & Key Vault Secret Management Baseline |
| 4 | #5 | Todo | Introduce EXIT Edge Model & Link Rooms |
| 5 | #6 | Todo | Movement Command (HttpMovePlayer) |
| 6 | #9 | Todo | LOOK Command (HttpLook) |

<<<<<<< HEAD
Last sync: 2025-10-02T00:00:00.000Z
=======
Last sync: 2025-10-02T01:33:16.760Z
>>>>>>> 164c5417
<|MERGE_RESOLUTION|>--- conflicted
+++ resolved
@@ -2,54 +2,6 @@
 
 Source of truth: `roadmap/implementation-order.json`
 
-<<<<<<< HEAD
-| Order | Issue | Title                                                                 | Milestone | Scope               | Type         | Status      |
-| ----- | ----- | --------------------------------------------------------------------- | --------- | ------------------- | ------------ | ----------- |
-| 1     | #4    | Implement Cosmos Gremlin Location Persistence                         |           | scope:world         | feature      | Done        |
-| 2     | #7    | Player Bootstrap & Persistence                                        |           | scope:world         | feature      | In progress |
-| 3     | #49   | Managed Identity & Key Vault Secret Management Baseline               |           | scope:security      | type:infra   |             |
-| 4     | #5    | Introduce EXIT Edge Model & Link Rooms                                |           | scope:traversal     | feature      | Todo        |
-| 5     | #6    | Movement Command (HttpMovePlayer)                                     |           | scope:traversal     | feature      | Todo        |
-| 6     | #9    | LOOK Command (HttpLook)                                               |           | scope:traversal     | feature      | Todo        |
-| 7     | #13   | Direction Normalization Utility (Stage 1)                             |           | scope:traversal     | feature      | Todo        |
-| 8     | #33   | Landmark & Semantic Direction Normalization (N2)                      |           | scope:traversal     | feature      | Todo        |
-| 9     | #34   | Relative Direction Handling (N3)                                      |           | scope:traversal     | feature      | Done        |
-| 10    | #48   | Exit Proposal Staging Store                                           |           | scope:traversal     | feature      | Todo        |
-| 11    | #35   | Exit Generation Fallback & Event Emission (N4)                        |           | scope:traversal     | feature      | Todo        |
-| 12    | #8    | Exits Summary Cache Generation Utility                                |           | scope:traversal     | feature      | Todo        |
-| 13    | #12   | Seed Script: Anchor Locations & Exits                                 |           | scope:devx          | feature      | Todo        |
-| 14    | #15   | Smoke Test Script (Movement Loop)                                     |           | scope:devx          | test         | Todo        |
-| 15    | #14   | Integration Test Harness (Traversal + Persistence)                    |           | scope:devx          | test         |             |
-| 16    | #10   | Telemetry Event Registry Expansion                                    |           | scope:observability | feature      | Todo        |
-| 17    | #11   | Gremlin RU & Latency Telemetry Wrapper                                |           | scope:observability | feature      | Todo        |
-| 18    | #45   | World Event Queue Processor Skeleton                                  |           | scope:systems       | feature      | Todo        |
-| 19    | #40   | Lore Canonical Fact Store (CRUD + Versioning)                         |           | scope:world         | feature      | Todo        |
-| 20    | #36   | Biome & Environmental Tag Registry Scaffold                           |           | scope:world         | feature      | Todo        |
-| 21    | #44   | Description Layering Engine & Render Pipeline                         |           | scope:world         | feature      | Todo        |
-| 22    | #37   | Prompt Template Registry & Versioned Metadata                         |           | scope:ai            | feature      | Todo        |
-| 23    | #38   | MCP Read-Only Servers: world-query & lore-memory                      |           | scope:mcp           | feature      | Todo        |
-| 24    | #41   | Application Insights Correlation & OpenTelemetry Wiring               |           | scope:observability | infra        | Todo        |
-| 25    | #50   | AI Cost & Token Usage Telemetry + Budget Guardrails                   |           | scope:observability | type:feature |             |
-| 26    | #46   | Telemetry MCP Server (Read-Only)                                      |           | scope:mcp           | feature      | Todo        |
-| 27    | #52   | Learn more page                                                       |           |                     | enhancement  | Todo        |
-| 28    | #39   | AI Structured Response Validator & Schema Gate                        |           | scope:ai            | feature      | Todo        |
-| 29    | #47   | AI Moderation Pipeline Phase 1                                        |           | scope:ai            | feature      | Todo        |
-| 30    | #42   | Security Baseline: Rate Limiting & Input Validation                   |           | scope:security      | infra        | Todo        |
-| 31    | #22   | Automate implementation order assignment for new issues using Copilot |           | scope:devx          | enhancement  | Done        |
-| 32    | #26   | ✨ Set up Copilot instructions                                        |           | scope:devx          | enhancement  | Done        |
-| 33    | #21   | Remove text in logged in header                                       |           | scope:devx          | enhancement  | Done        |
-| 34    | #24   | "Create your explorer" fails                                          |           | scope:world         | bug          | Done        |
-| 35    | #28   | Frontend Managed API not deploying properly                           |           | scope:devx          | bug          | Done        |
-| 36    | #30   | Ensure correct Issue board status in Projects                         |           | scope:devx          | enhancement  | Done        |
-| 37    | #17   | DI Suitability Report                                                 |           | scope:devx          | docs         |             |
-| 38    | #53   | Rooms discovered should be dynamic and renamed                        |           |                     |              | Todo        |
-| 39    | #55   | Player Command Intent Schema & Validator (PI-0)                       |           |                     |              |             |
-| 40    | #56   | Heuristic Player Command Parser Design (PI-0)                         |           |                     |              |             |
-| 41    | #57   | Managed API Player Command Endpoint Contract (PI-2 Prep)              |           |                     |              |             |
-| 42    | #58   | Clarification Loop Interaction Design (PI-2)                          |           |                     |              |             |
-| 43    | #59   | Player Command Telemetry & Evaluation Harness (PI-0/PI-1)             |           |                     |              |             |
-| 44    | #60   | Local LLM Intent Extraction Design (PI-1)                             |           |                     |              |             |
-=======
 | Order | Issue | Title | Milestone | Scope | Type | Status |
 | ----- | ----- | ----- | --------- | ----- | ---- | ------ |
 | 1 | #4 | Implement Cosmos Gremlin Location Persistence |  | scope:world | feature | Done |
@@ -93,7 +45,9 @@
 | 39 | #53 | Rooms discovered should be dynamic and renamed |  |  |  | Todo |
 | 40 | #56 | Heuristic Player Command Parser Design (PI-0) |  | scope:systems | feature | Todo |
 | 41 | #57 | Managed API Player Command Endpoint Contract (PI-2 Prep) |  | scope:systems | feature | Todo |
->>>>>>> 164c5417
+| 42 | #58 | Clarification Loop Interaction Design (PI-2) |  | scope:systems | feature | Todo |
+| 43 | #59 | Player Command Telemetry & Evaluation Harness (PI-0/PI-1) |  | scope:systems | feature | Todo |
+| 44 | #60 | Local LLM Intent Extraction Design (PI-1) |  | scope:systems | feature | Todo |
 
 ## Next Up
 
@@ -105,8 +59,4 @@
 | 5 | #6 | Todo | Movement Command (HttpMovePlayer) |
 | 6 | #9 | Todo | LOOK Command (HttpLook) |
 
-<<<<<<< HEAD
-Last sync: 2025-10-02T00:00:00.000Z
-=======
-Last sync: 2025-10-02T01:33:16.760Z
->>>>>>> 164c5417
+Last sync: 2025-10-02T00:00:00.000Z