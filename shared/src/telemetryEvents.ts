--- conflicted
+++ resolved
@@ -84,12 +84,9 @@
     'AI.Cost.SoftThresholdCrossed', // Soft budget threshold warning (does not block operation)
     // Internal / fallback diagnostics
     'Telemetry.EventName.Invalid',
-<<<<<<< HEAD
     'Telemetry.Sampling.ConfigAdjusted', // Sampling configuration adjusted (clamping or fallback)
-=======
     // Timing telemetry (M2 Observability - Issue #353)
     'Timing.Op', // Ad-hoc operation timing measurement (op, ms, category?, error?)
->>>>>>> 70575bff
     // Description layer telemetry (M4 Layering & Enrichment)
     'Description.Generate.Start', // Description generation initiated
     'Description.Generate.Success', // Description generated successfully
