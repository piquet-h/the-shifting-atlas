param name string = 'atlas'
param location string = resourceGroup().location
param unique string = substring(uniqueString(resourceGroup().id), 0, 4)

@description('Optional additional AAD principal object IDs (users, service principals, managed identities) to receive Cosmos DB Built-in Data Contributor on both Gremlin and SQL accounts for local dev or tooling.')
param additionalCosmosDataContributors array = []

var storageName = toLower('st${name}${unique}')

resource storageAccount 'Microsoft.Storage/storageAccounts@2025-01-01' = {
  #disable-next-line BCP334
  name: storageName
  location: location

  properties: {
    accessTier: 'Hot'
    allowBlobPublicAccess: true
    allowSharedKeyAccess: false
    minimumTlsVersion: 'TLS1_2'
    supportsHttpsTrafficOnly: true
    encryption: {
      services: {
        blob: {
          enabled: true
        }
        file: {
          enabled: true
        }
      }
      keySource: 'Microsoft.Storage'
    }
    networkAcls: {
      bypass: 'AzureServices'
      defaultAction: 'Allow'
    }
  }

  sku: {
    name: 'Standard_LRS'
  }
  kind: 'StorageV2'

  resource blobService 'blobServices' = {
    name: 'default'
    properties: {
      deleteRetentionPolicy: {}
    }

    resource container 'containers' = {
      name: 'function-releases'
    }
  }
}

resource applicationInsights 'Microsoft.Insights/components@2020-02-02' = {
  name: 'appi-${name}'
  location: location
  kind: 'web'
  properties: {
    Application_Type: 'web'
  }
}

resource backendPlan 'Microsoft.Web/serverfarms@2023-01-01' = {
  name: 'plan-${name}'
  kind: 'linux'
  location: location
  sku: {
    name: 'FC1'
    tier: 'FlexConsumption'
  }
  properties: {
    reserved: true
  }
}

resource backendFunctionApp 'Microsoft.Web/sites@2024-11-01' = {
  name: 'func-${name}'
  location: location
  kind: 'functionapp'
  tags: {
    'hidden-link: /app-insights-resource-id': '/subscriptions/1dae96f3-103a-4036-8b81-17bc0c87c3c8/resourceGroups/rg-atlas-game/providers/microsoft.insights/components/appi-atlas'
  }
  properties: {
    enabled: true
    serverFarmId: backendPlan.id
    httpsOnly: true

    siteConfig: {
      minTlsVersion: '1.3'
      http20Enabled: true
      alwaysOn: false
      cors: {
        allowedOrigins: [
          format('https://{0}', staticSite.properties.defaultHostname)
          'https://portal.azure.com'
        ]
        supportCredentials: false
      }
    }

    functionAppConfig: {
      deployment: {
        storage: {
          type: 'blobContainer'
          value: '${storageAccount.properties.primaryEndpoints.blob}${storageAccount::blobService::container.name}'
          authentication: {
            type: 'SystemAssignedIdentity'
          }
        }
      }
      runtime: {
        name: 'node'
        version: '20'
      }
      scaleAndConcurrency: {
        instanceMemoryMB: 512
        maximumInstanceCount: 40
      }
    }
  }

  identity: {
    type: 'SystemAssigned'
  }

  resource appSettings 'config' = {
    name: 'appsettings'

    properties: {
      AzureWebJobsStorage__accountName: storageAccount.name

      FUNCTIONS_EXTENSION_VERSION: '~4'
      FUNCTIONS_NODE_BLOCK_ON_ENTRY_POINT_ERROR: 'true'

      APPLICATIONINSIGHTS_CONNECTION_STRING: applicationInsights.properties.ConnectionString

      CosmosGraphAccount__endpoint: cosmosGraphAccount.properties.documentEndpoint
      CosmosSqlAccount__endpoint: cosmosSqlAccount.properties.documentEndpoint
      ServiceBusAtlas__fullyQualifiedNamespace: '${serviceBusNamespace.name}.servicebus.windows.net'

      // Cosmos DB Gremlin API Configuration
      PERSISTENCE_MODE: 'cosmos'
      PERSISTENCE_STRICT: '1'
      COSMOS_GREMLIN_ENDPOINT: cosmosGraphAccount.properties.documentEndpoint
      COSMOS_GREMLIN_DATABASE: 'game'
      COSMOS_GREMLIN_GRAPH: 'world'

      // Cosmos DB SQL API Configuration
      COSMOS_SQL_ENDPOINT: cosmosSqlAccount.properties.documentEndpoint
      COSMOS_SQL_DATABASE: 'game'
      COSMOS_SQL_CONTAINER_PLAYERS: 'players'
      COSMOS_SQL_CONTAINER_INVENTORY: 'inventory'
      COSMOS_SQL_CONTAINER_LAYERS: 'descriptionLayers'
      COSMOS_SQL_CONTAINER_EVENTS: 'worldEvents'
    }
  }
}

resource cosmosGraphAccount 'Microsoft.DocumentDB/databaseAccounts@2025-04-15' = {
  name: 'cosmosgraph-${name}'
  location: location
  properties: {
    databaseAccountOfferType: 'Standard'
    enableFreeTier: true
    locations: [
      {
        locationName: location
        failoverPriority: 0
        isZoneRedundant: false
      }
    ]
    capabilities: [
      {
        name: 'EnableGremlin'
      }
    ]
    consistencyPolicy: {
      defaultConsistencyLevel: 'Session'
    }
  }

  resource gremlinDb 'gremlinDatabases' = {
    name: 'game'
    properties: {
      resource: {
        id: 'game'
      }
      options: {}
    }

    resource gremlinGraph 'graphs' = {
      name: 'world'
      properties: {
        resource: {
          id: 'world'
          partitionKey: {
            paths: [
              '/partitionKey'
            ]
            kind: 'Hash'
            version: 2
          }
        }
        options: {
          throughput: 400
        }
      }
    }

    resource gremlinGraphTest 'graphs' = {
      name: 'world-test'
      properties: {
        resource: {
          id: 'world-test'
          partitionKey: {
            paths: [
              '/partitionKey'
            ]
            kind: 'Hash'
            version: 2
          }
        }
        options: {
          throughput: 400
        }
      }
    }
  }
}

resource cosmosSqlAccount 'Microsoft.DocumentDB/databaseAccounts@2025-04-15' = {
  name: 'cosmossql-${name}'
  location: location
  properties: {
    databaseAccountOfferType: 'Standard'
    capabilities: [
      {
        name: 'EnableServerless'
      }
    ]
    locations: [
      {
        locationName: location
        failoverPriority: 0
        isZoneRedundant: false
      }
    ]
    consistencyPolicy: {
      defaultConsistencyLevel: 'Session'
    }
  }

  resource sqlDb 'sqlDatabases' = {
    name: 'game'
    properties: {
      resource: {
        id: 'game'
      }
      options: {}
    }

    resource sqlPlayers 'containers' = {
      name: 'players'
      properties: {
        resource: {
          id: 'players'
          partitionKey: {
            paths: ['/id']
            kind: 'Hash'
            version: 2
          }
        }
        options: {}
      }
    }

    resource sqlInventory 'containers' = {
      name: 'inventory'
      properties: {
        resource: {
          id: 'inventory'
          partitionKey: {
            paths: ['/playerId']
            kind: 'Hash'
            version: 2
          }
        }
        options: {}
      }
    }

    resource sqlLayers 'containers' = {
      name: 'descriptionLayers'
      properties: {
        resource: {
          id: 'descriptionLayers'
          partitionKey: {
            paths: ['/locationId']
            kind: 'Hash'
            version: 2
          }
        }
        options: {}
      }
    }

    resource sqlEvents 'containers' = {
      name: 'worldEvents'
      properties: {
        resource: {
          id: 'worldEvents'
          partitionKey: {
            paths: ['/scopeKey']
            kind: 'Hash'
            version: 2
          }
        }
        options: {}
      }
    }
  }
}

// Optional: grant the same data contributor role to any extra principals (e.g., developer AAD users for local Gremlin access)
// This helps avoid 403 Substatus 5301 locally when DefaultAzureCredential resolves to a developer identity instead of the Function App MI.
// Each principal gets role assignment on BOTH graph & sql accounts.
@batchSize(5)
resource extraCosmosGraphContrib 'Microsoft.Authorization/roleAssignments@2022-04-01' = [
  for principalId in additionalCosmosDataContributors: {
    name: guid(cosmosGraphAccount.id, principalId, 'cosmos-graph-extra-data-contrib')
    scope: cosmosGraphAccount
    properties: {
      roleDefinitionId: subscriptionResourceId(
        'Microsoft.Authorization/roleDefinitions',
        '5bd9cd88-fe45-4216-938b-f97437e15450'
      )
      principalId: principalId
      principalType: 'ServicePrincipal' // AAD users & service principals accepted; Azure will coerce type.
    }
  }
]

@batchSize(5)
resource extraCosmosSqlContrib 'Microsoft.Authorization/roleAssignments@2022-04-01' = [
  for principalId in additionalCosmosDataContributors: {
    name: guid(cosmosSqlAccount.id, principalId, 'cosmos-sql-extra-data-contrib')
    scope: cosmosSqlAccount
    properties: {
      roleDefinitionId: subscriptionResourceId(
        'Microsoft.Authorization/roleDefinitions',
        '5bd9cd88-fe45-4216-938b-f97437e15450'
      )
      principalId: principalId
      principalType: 'ServicePrincipal'
    }
  }
]

resource serviceBusNamespace 'Microsoft.ServiceBus/namespaces@2024-01-01' = {
  name: 'sb-atlas-${unique}'
  location: location
  sku: {
    name: 'Basic'
    tier: 'Basic'
  }
  properties: {}

  resource worldEventsQueue 'queues' = {
    name: 'world-events'
  }
}

resource staticSite 'Microsoft.Web/staticSites@2024-11-01' = {
  name: 'stapp-atlas'
  kind: 'app,linux'
  location: location
  sku: {
    name: 'Standard'
    tier: 'Standard'
  }

  identity: {
    type: 'SystemAssigned'
  }

  properties: {
    allowConfigFileUpdates: true
    buildProperties: {
      skipGithubActionWorkflowGeneration: true
    }
  }

  resource linkedBackend 'linkedBackends' = {
    name: 'backend'
    properties: {
      backendResourceId: backendFunctionApp.id
      region: backendFunctionApp.location
    }
  }
}

// Role assignment to grant the static web app access to the backend function app
resource roleAssignment 'Microsoft.Authorization/roleAssignments@2022-04-01' = {
  name: guid(staticSite.id, backendFunctionApp.id, 'WebsiteContributor')
  scope: backendFunctionApp
  properties: {
    principalId: staticSite.identity.principalId
    roleDefinitionId: subscriptionResourceId(
      'Microsoft.Authorization/roleDefinitions',
      'de139f84-1756-47ae-9be6-808fbbe84772'
    ) // Website Contributor
    principalType: 'ServicePrincipal'
  }
}

// Role assignments granting the Function App managed identity data access to Cosmos (Gremlin + SQL) and Service Bus send/receive.
// Using Cosmos DB data plane RBAC (sqlRoleAssignments) for data access.
// Built-in role IDs: Reader = 00000000-0000-0000-0000-000000000001, Contributor = 00000000-0000-0000-0000-000000000002
resource cosmosGraphDataContrib 'Microsoft.DocumentDB/databaseAccounts/sqlRoleAssignments@2025-04-15' = {
  name: guid(cosmosGraphAccount.id, backendFunctionApp.id, 'cosmos-graph-data-contrib')
  parent: cosmosGraphAccount
  properties: {
    roleDefinitionId: '${cosmosGraphAccount.id}/sqlRoleDefinitions/00000000-0000-0000-0000-000000000002' // Cosmos DB Built-in Data Contributor
    principalId: backendFunctionApp.identity.principalId
    scope: cosmosGraphAccount.id
  }
}

resource cosmosSqlDataContrib 'Microsoft.DocumentDB/databaseAccounts/sqlRoleAssignments@2025-04-15' = {
  name: guid(cosmosSqlAccount.id, backendFunctionApp.id, 'cosmos-sql-data-contrib')
  parent: cosmosSqlAccount
  properties: {
    roleDefinitionId: '${cosmosSqlAccount.id}/sqlRoleDefinitions/00000000-0000-0000-0000-000000000002' // Cosmos DB Built-in Data Contributor
    principalId: backendFunctionApp.identity.principalId
    scope: cosmosSqlAccount.id
  }
}

resource sbDataSender 'Microsoft.Authorization/roleAssignments@2022-04-01' = {
  name: guid(serviceBusNamespace.id, backendFunctionApp.id, 'sb-data-sender')
  scope: serviceBusNamespace
  properties: {
    roleDefinitionId: subscriptionResourceId(
      'Microsoft.Authorization/roleDefinitions',
      '69a216fc-b8fb-44d8-bc22-1f3c2cd27a39'
    ) // Service Bus Data Sender
    principalId: backendFunctionApp.identity.principalId
    principalType: 'ServicePrincipal'
  }
}

resource sbDataReceiver 'Microsoft.Authorization/roleAssignments@2022-04-01' = {
  name: guid(serviceBusNamespace.id, backendFunctionApp.id, 'sb-data-receiver')
  scope: serviceBusNamespace
  properties: {
    roleDefinitionId: subscriptionResourceId(
      'Microsoft.Authorization/roleDefinitions',
      '4f6d3b9b-027b-4f4c-9142-0e5a2a2247e0'
    ) // Service Bus Data Receiver
    principalId: backendFunctionApp.identity.principalId
    principalType: 'ServicePrincipal'
  }
}

resource storageBlobContributor 'Microsoft.Authorization/roleAssignments@2022-04-01' = {
  name: guid(storageAccount.id, backendFunctionApp.id, 'storage-blob-contributor')
  scope: storageAccount
  properties: {
    roleDefinitionId: subscriptionResourceId(
      'Microsoft.Authorization/roleDefinitions',
      'ba92f5b4-2d11-453d-a403-e96b0029c9fe'
    ) // Storage Blob Data Contributor
    principalId: backendFunctionApp.identity.principalId
    principalType: 'ServicePrincipal'
  }
}

// Workbook: Movement Navigation Dashboard (success rate + blocked reasons)
module workbookMovementBlockedReasons 'workbook-movement-navigation-dashboard.bicep' = {
  name: 'workbook-movement-navigation-dashboard'
  params: {
    name: name
    location: location
    applicationInsightsId: applicationInsights.id
  }
}

// Workbook: Performance Operations Dashboard (RU & Latency monitoring)
module workbookPerformanceOperations 'workbook-performance-operations-dashboard.bicep' = {
  name: 'workbook-performance-operations-dashboard'
  params: {
    name: name
    location: location
    applicationInsightsId: applicationInsights.id
  }
}

<<<<<<< HEAD
// Alert: Composite Partition Pressure (RU + 429 + Latency)
// Issue #294: Multi-signal alert for partition pressure escalation
module alertCompositePartitionPressure 'alert-composite-partition-pressure.bicep' = {
  name: 'alert-composite-partition-pressure'
=======
// Alert: Sustained High RU Utilization
// References ADR-002 partition pressure thresholds (>70% sustained RU consumption)
module alertRuUtilization 'alert-ru-utilization.bicep' = {
  name: 'alert-ru-utilization'
>>>>>>> ccfc2a6b
  params: {
    name: name
    location: location
    applicationInsightsId: applicationInsights.id
<<<<<<< HEAD
    maxRuPerInterval: 2000 // Configurable RU threshold for percentage calculation
=======
    provisionedRuPerSecond: 400 // Matches Gremlin graph throughput
    enabled: true
  }
}

// Operation Latency Monitoring Alerts (Issue #295)
// Monitors P95 latency for non-movement Gremlin operations
// Alerts on 3 consecutive 10-min windows >600ms (critical) or >500ms (warning)
// Auto-resolves after 2 consecutive healthy windows
module operationLatencyAlerts 'alerts-operation-latency.bicep' = {
  name: 'alerts-operation-latency'
  params: {
    applicationInsightsId: applicationInsights.id
    location: location
>>>>>>> ccfc2a6b
  }
}<|MERGE_RESOLUTION|>--- conflicted
+++ resolved
@@ -496,24 +496,19 @@
   }
 }
 
-<<<<<<< HEAD
 // Alert: Composite Partition Pressure (RU + 429 + Latency)
 // Issue #294: Multi-signal alert for partition pressure escalation
 module alertCompositePartitionPressure 'alert-composite-partition-pressure.bicep' = {
   name: 'alert-composite-partition-pressure'
-=======
 // Alert: Sustained High RU Utilization
 // References ADR-002 partition pressure thresholds (>70% sustained RU consumption)
 module alertRuUtilization 'alert-ru-utilization.bicep' = {
   name: 'alert-ru-utilization'
->>>>>>> ccfc2a6b
   params: {
     name: name
     location: location
     applicationInsightsId: applicationInsights.id
-<<<<<<< HEAD
     maxRuPerInterval: 2000 // Configurable RU threshold for percentage calculation
-=======
     provisionedRuPerSecond: 400 // Matches Gremlin graph throughput
     enabled: true
   }
@@ -528,6 +523,5 @@
   params: {
     applicationInsightsId: applicationInsights.id
     location: location
->>>>>>> ccfc2a6b
   }
 }