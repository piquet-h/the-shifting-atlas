param name string = 'atlas'
param location string = resourceGroup().location
param unique string = substring(uniqueString(resourceGroup().id), 0, 4)

@description('Optional additional AAD principal object IDs (users, service principals, managed identities) to receive Cosmos DB Built-in Data Contributor on both Gremlin and SQL accounts for local dev or tooling.')
param additionalCosmosDataContributors array = []

var storageName = toLower('st${name}${unique}')

resource storageAccount 'Microsoft.Storage/storageAccounts@2025-01-01' = {
  #disable-next-line BCP334
  name: storageName
  location: location

  properties: {
    accessTier: 'Hot'
    allowBlobPublicAccess: true
    allowSharedKeyAccess: false
    minimumTlsVersion: 'TLS1_2'
    supportsHttpsTrafficOnly: true
    encryption: {
      services: {
        blob: {
          enabled: true
        }
        file: {
          enabled: true
        }
      }
      keySource: 'Microsoft.Storage'
    }
    networkAcls: {
      bypass: 'AzureServices'
      defaultAction: 'Allow'
    }
  }

  sku: {
    name: 'Standard_LRS'
  }
  kind: 'StorageV2'

  resource blobService 'blobServices' = {
    name: 'default'
    properties: {
      deleteRetentionPolicy: {}
    }

    resource container 'containers' = {
      name: 'function-releases'
    }
  }
}

resource applicationInsights 'Microsoft.Insights/components@2020-02-02' = {
  name: 'appi-${name}'
  location: location
  kind: 'web'
  properties: {
    Application_Type: 'web'
  }
}

resource backendPlan 'Microsoft.Web/serverfarms@2023-01-01' = {
  name: 'plan-${name}'
  kind: 'linux'
  location: location
  sku: {
    name: 'FC1'
    tier: 'FlexConsumption'
  }
  properties: {
    reserved: true
  }
}

resource backendFunctionApp 'Microsoft.Web/sites@2024-11-01' = {
  name: 'func-${name}'
  location: location
  kind: 'functionapp'
  tags: {
    'hidden-link: /app-insights-resource-id': '/subscriptions/1dae96f3-103a-4036-8b81-17bc0c87c3c8/resourceGroups/rg-atlas-game/providers/microsoft.insights/components/appi-atlas'
  }
  properties: {
    enabled: true
    serverFarmId: backendPlan.id
    httpsOnly: true

    siteConfig: {
      minTlsVersion: '1.3'
      http20Enabled: true
      alwaysOn: false
      cors: {
        allowedOrigins: [
          format('https://{0}', staticSite.properties.defaultHostname)
          'https://portal.azure.com'
        ]
        supportCredentials: false
      }
    }

    functionAppConfig: {
      deployment: {
        storage: {
          type: 'blobContainer'
          value: '${storageAccount.properties.primaryEndpoints.blob}${storageAccount::blobService::container.name}'
          authentication: {
            type: 'SystemAssignedIdentity'
          }
        }
      }
      runtime: {
        name: 'node'
        version: '20'
      }
      scaleAndConcurrency: {
        instanceMemoryMB: 512
        maximumInstanceCount: 40
      }
    }
  }

  identity: {
    type: 'SystemAssigned'
  }

  resource appSettings 'config' = {
    name: 'appsettings'

    properties: {
      AzureWebJobsStorage__accountName: storageAccount.name

      FUNCTIONS_EXTENSION_VERSION: '~4'
      FUNCTIONS_NODE_BLOCK_ON_ENTRY_POINT_ERROR: 'true'

      APPLICATIONINSIGHTS_CONNECTION_STRING: applicationInsights.properties.ConnectionString

      CosmosGraphAccount__endpoint: cosmosGraphAccount.properties.documentEndpoint
      CosmosSqlAccount__endpoint: cosmosSqlAccount.properties.documentEndpoint
      ServiceBusAtlas__fullyQualifiedNamespace: '${serviceBusNamespace.name}.servicebus.windows.net'

      // Cosmos DB Gremlin API Configuration
      PERSISTENCE_MODE: 'cosmos'
      PERSISTENCE_STRICT: '1'
      COSMOS_GREMLIN_ENDPOINT: cosmosGraphAccount.properties.documentEndpoint
      COSMOS_GREMLIN_DATABASE: 'game'
      COSMOS_GREMLIN_GRAPH: 'world'

      // Cosmos DB SQL API Configuration
      COSMOS_SQL_ENDPOINT: cosmosSqlAccount.properties.documentEndpoint
      COSMOS_SQL_DATABASE: 'game'
      COSMOS_SQL_CONTAINER_PLAYERS: 'players'
      COSMOS_SQL_CONTAINER_INVENTORY: 'inventory'
      COSMOS_SQL_CONTAINER_LAYERS: 'descriptionLayers'
      COSMOS_SQL_CONTAINER_EVENTS: 'worldEvents'
    }
  }
}

resource cosmosGraphAccount 'Microsoft.DocumentDB/databaseAccounts@2025-04-15' = {
  name: 'cosmosgraph-${name}'
  location: location
  properties: {
    databaseAccountOfferType: 'Standard'
    enableFreeTier: true
    locations: [
      {
        locationName: location
        failoverPriority: 0
        isZoneRedundant: false
      }
    ]
    capabilities: [
      {
        name: 'EnableGremlin'
      }
    ]
    consistencyPolicy: {
      defaultConsistencyLevel: 'Session'
    }
  }

  resource gremlinDb 'gremlinDatabases' = {
    name: 'game'
    properties: {
      resource: {
        id: 'game'
      }
      options: {}
    }

    resource gremlinGraph 'graphs' = {
      name: 'world'
      properties: {
        resource: {
          id: 'world'
          partitionKey: {
            paths: [
              '/partitionKey'
            ]
            kind: 'Hash'
            version: 2
          }
        }
        options: {
          throughput: 400
        }
      }
    }

    resource gremlinGraphTest 'graphs' = {
      name: 'world-test'
      properties: {
        resource: {
          id: 'world-test'
          partitionKey: {
            paths: [
              '/partitionKey'
            ]
            kind: 'Hash'
            version: 2
          }
        }
        options: {
          throughput: 400
        }
      }
    }
  }
}

resource cosmosSqlAccount 'Microsoft.DocumentDB/databaseAccounts@2025-04-15' = {
  name: 'cosmossql-${name}'
  location: location
  properties: {
    databaseAccountOfferType: 'Standard'
    capabilities: [
      {
        name: 'EnableServerless'
      }
    ]
    locations: [
      {
        locationName: location
        failoverPriority: 0
        isZoneRedundant: false
      }
    ]
    consistencyPolicy: {
      defaultConsistencyLevel: 'Session'
    }
  }

  resource sqlDb 'sqlDatabases' = {
    name: 'game'
    properties: {
      resource: {
        id: 'game'
      }
      options: {}
    }

    resource sqlPlayers 'containers' = {
      name: 'players'
      properties: {
        resource: {
          id: 'players'
          partitionKey: {
            paths: ['/id']
            kind: 'Hash'
            version: 2
          }
        }
        options: {}
      }
    }

    resource sqlInventory 'containers' = {
      name: 'inventory'
      properties: {
        resource: {
          id: 'inventory'
          partitionKey: {
            paths: ['/playerId']
            kind: 'Hash'
            version: 2
          }
        }
        options: {}
      }
    }

    resource sqlLayers 'containers' = {
      name: 'descriptionLayers'
      properties: {
        resource: {
          id: 'descriptionLayers'
          partitionKey: {
            paths: ['/locationId']
            kind: 'Hash'
            version: 2
          }
        }
        options: {}
      }
    }

    resource sqlEvents 'containers' = {
      name: 'worldEvents'
      properties: {
        resource: {
          id: 'worldEvents'
          partitionKey: {
            paths: ['/scopeKey']
            kind: 'Hash'
            version: 2
          }
        }
        options: {}
      }
    }
  }
}

// Optional: grant the same data contributor role to any extra principals (e.g., developer AAD users for local Gremlin access)
// This helps avoid 403 Substatus 5301 locally when DefaultAzureCredential resolves to a developer identity instead of the Function App MI.
// Each principal gets role assignment on BOTH graph & sql accounts.
@batchSize(5)
resource extraCosmosGraphContrib 'Microsoft.Authorization/roleAssignments@2022-04-01' = [
  for principalId in additionalCosmosDataContributors: {
    name: guid(cosmosGraphAccount.id, principalId, 'cosmos-graph-extra-data-contrib')
    scope: cosmosGraphAccount
    properties: {
      roleDefinitionId: subscriptionResourceId(
        'Microsoft.Authorization/roleDefinitions',
        '5bd9cd88-fe45-4216-938b-f97437e15450'
      )
      principalId: principalId
      principalType: 'ServicePrincipal' // AAD users & service principals accepted; Azure will coerce type.
    }
  }
]

@batchSize(5)
resource extraCosmosSqlContrib 'Microsoft.Authorization/roleAssignments@2022-04-01' = [
  for principalId in additionalCosmosDataContributors: {
    name: guid(cosmosSqlAccount.id, principalId, 'cosmos-sql-extra-data-contrib')
    scope: cosmosSqlAccount
    properties: {
      roleDefinitionId: subscriptionResourceId(
        'Microsoft.Authorization/roleDefinitions',
        '5bd9cd88-fe45-4216-938b-f97437e15450'
      )
      principalId: principalId
      principalType: 'ServicePrincipal'
    }
  }
]

resource serviceBusNamespace 'Microsoft.ServiceBus/namespaces@2024-01-01' = {
  name: 'sb-atlas-${unique}'
  location: location
  sku: {
    name: 'Basic'
    tier: 'Basic'
  }
  properties: {}

  resource worldEventsQueue 'queues' = {
    name: 'world-events'
  }
}

resource staticSite 'Microsoft.Web/staticSites@2024-11-01' = {
  name: 'stapp-atlas'
  kind: 'app,linux'
  location: location
  sku: {
    name: 'Standard'
    tier: 'Standard'
  }

  identity: {
    type: 'SystemAssigned'
  }

  properties: {
    allowConfigFileUpdates: true
    buildProperties: {
      skipGithubActionWorkflowGeneration: true
    }
  }

  resource linkedBackend 'linkedBackends' = {
    name: 'backend'
    properties: {
      backendResourceId: backendFunctionApp.id
      region: backendFunctionApp.location
    }
  }
}

// Role assignment to grant the static web app access to the backend function app
resource roleAssignment 'Microsoft.Authorization/roleAssignments@2022-04-01' = {
  name: guid(staticSite.id, backendFunctionApp.id, 'WebsiteContributor')
  scope: backendFunctionApp
  properties: {
    principalId: staticSite.identity.principalId
    roleDefinitionId: subscriptionResourceId(
      'Microsoft.Authorization/roleDefinitions',
      'de139f84-1756-47ae-9be6-808fbbe84772'
    ) // Website Contributor
    principalType: 'ServicePrincipal'
  }
}

// Role assignments granting the Function App managed identity data access to Cosmos (Gremlin + SQL) and Service Bus send/receive.
// Using Cosmos DB data plane RBAC (sqlRoleAssignments) for data access.
// Built-in role IDs: Reader = 00000000-0000-0000-0000-000000000001, Contributor = 00000000-0000-0000-0000-000000000002
resource cosmosGraphDataContrib 'Microsoft.DocumentDB/databaseAccounts/sqlRoleAssignments@2025-04-15' = {
  name: guid(cosmosGraphAccount.id, backendFunctionApp.id, 'cosmos-graph-data-contrib')
  parent: cosmosGraphAccount
  properties: {
    roleDefinitionId: '${cosmosGraphAccount.id}/sqlRoleDefinitions/00000000-0000-0000-0000-000000000002' // Cosmos DB Built-in Data Contributor
    principalId: backendFunctionApp.identity.principalId
    scope: cosmosGraphAccount.id
  }
}

resource cosmosSqlDataContrib 'Microsoft.DocumentDB/databaseAccounts/sqlRoleAssignments@2025-04-15' = {
  name: guid(cosmosSqlAccount.id, backendFunctionApp.id, 'cosmos-sql-data-contrib')
  parent: cosmosSqlAccount
  properties: {
    roleDefinitionId: '${cosmosSqlAccount.id}/sqlRoleDefinitions/00000000-0000-0000-0000-000000000002' // Cosmos DB Built-in Data Contributor
    principalId: backendFunctionApp.identity.principalId
    scope: cosmosSqlAccount.id
  }
}

resource sbDataSender 'Microsoft.Authorization/roleAssignments@2022-04-01' = {
  name: guid(serviceBusNamespace.id, backendFunctionApp.id, 'sb-data-sender')
  scope: serviceBusNamespace
  properties: {
    roleDefinitionId: subscriptionResourceId(
      'Microsoft.Authorization/roleDefinitions',
      '69a216fc-b8fb-44d8-bc22-1f3c2cd27a39'
    ) // Service Bus Data Sender
    principalId: backendFunctionApp.identity.principalId
    principalType: 'ServicePrincipal'
  }
}

resource sbDataReceiver 'Microsoft.Authorization/roleAssignments@2022-04-01' = {
  name: guid(serviceBusNamespace.id, backendFunctionApp.id, 'sb-data-receiver')
  scope: serviceBusNamespace
  properties: {
    roleDefinitionId: subscriptionResourceId(
      'Microsoft.Authorization/roleDefinitions',
      '4f6d3b9b-027b-4f4c-9142-0e5a2a2247e0'
    ) // Service Bus Data Receiver
    principalId: backendFunctionApp.identity.principalId
    principalType: 'ServicePrincipal'
  }
}

resource storageBlobContributor 'Microsoft.Authorization/roleAssignments@2022-04-01' = {
  name: guid(storageAccount.id, backendFunctionApp.id, 'storage-blob-contributor')
  scope: storageAccount
  properties: {
    roleDefinitionId: subscriptionResourceId(
      'Microsoft.Authorization/roleDefinitions',
      'ba92f5b4-2d11-453d-a403-e96b0029c9fe'
    ) // Storage Blob Data Contributor
    principalId: backendFunctionApp.identity.principalId
    principalType: 'ServicePrincipal'
  }
}

// Workbook: Movement Navigation Dashboard (success rate + blocked reasons)
module workbookMovementBlockedReasons 'workbook-movement-navigation-dashboard.bicep' = {
  name: 'workbook-movement-navigation-dashboard'
  params: {
    name: name
    location: location
    applicationInsightsId: applicationInsights.id
  }
}

// Workbook: Performance Operations Dashboard (RU & Latency monitoring)
module workbookPerformanceOperations 'workbook-performance-operations-dashboard.bicep' = {
  name: 'workbook-performance-operations-dashboard'
  params: {
    name: name
    location: location
    applicationInsightsId: applicationInsights.id
  }
}

<<<<<<< HEAD
// Alert: Sustained High RU Utilization
// References ADR-002 partition pressure thresholds (>70% sustained RU consumption)
module alertRuUtilization 'alert-ru-utilization.bicep' = {
  name: 'alert-ru-utilization'
  params: {
    name: name
    location: location
    applicationInsightsId: applicationInsights.id
    provisionedRuPerSecond: 400 // Matches Gremlin graph throughput
    enabled: true
=======
// Operation Latency Monitoring Alerts (Issue #295)
// Monitors P95 latency for non-movement Gremlin operations
// Alerts on 3 consecutive 10-min windows >600ms (critical) or >500ms (warning)
// Auto-resolves after 2 consecutive healthy windows
module operationLatencyAlerts 'alerts-operation-latency.bicep' = {
  name: 'alerts-operation-latency'
  params: {
    applicationInsightsId: applicationInsights.id
    location: location
>>>>>>> d6b29d41
  }
}<|MERGE_RESOLUTION|>--- conflicted
+++ resolved
@@ -496,7 +496,6 @@
   }
 }
 
-<<<<<<< HEAD
 // Alert: Sustained High RU Utilization
 // References ADR-002 partition pressure thresholds (>70% sustained RU consumption)
 module alertRuUtilization 'alert-ru-utilization.bicep' = {
@@ -507,7 +506,9 @@
     applicationInsightsId: applicationInsights.id
     provisionedRuPerSecond: 400 // Matches Gremlin graph throughput
     enabled: true
-=======
+  }
+}
+
 // Operation Latency Monitoring Alerts (Issue #295)
 // Monitors P95 latency for non-movement Gremlin operations
 // Alerts on 3 consecutive 10-min windows >600ms (critical) or >500ms (warning)
@@ -517,6 +518,5 @@
   params: {
     applicationInsightsId: applicationInsights.id
     location: location
->>>>>>> d6b29d41
   }
 }